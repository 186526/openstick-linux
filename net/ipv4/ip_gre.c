/*
 *	Linux NET3:	GRE over IP protocol decoder.
 *
 *	Authors: Alexey Kuznetsov (kuznet@ms2.inr.ac.ru)
 *
 *	This program is free software; you can redistribute it and/or
 *	modify it under the terms of the GNU General Public License
 *	as published by the Free Software Foundation; either version
 *	2 of the License, or (at your option) any later version.
 *
 */

#include <linux/capability.h>
#include <linux/module.h>
#include <linux/types.h>
#include <linux/kernel.h>
#include <linux/slab.h>
#include <asm/uaccess.h>
#include <linux/skbuff.h>
#include <linux/netdevice.h>
#include <linux/in.h>
#include <linux/tcp.h>
#include <linux/udp.h>
#include <linux/if_arp.h>
#include <linux/mroute.h>
#include <linux/init.h>
#include <linux/in6.h>
#include <linux/inetdevice.h>
#include <linux/igmp.h>
#include <linux/netfilter_ipv4.h>
#include <linux/etherdevice.h>
#include <linux/if_ether.h>

#include <net/sock.h>
#include <net/ip.h>
#include <net/icmp.h>
#include <net/protocol.h>
#include <net/ipip.h>
#include <net/arp.h>
#include <net/checksum.h>
#include <net/dsfield.h>
#include <net/inet_ecn.h>
#include <net/xfrm.h>
#include <net/net_namespace.h>
#include <net/netns/generic.h>
#include <net/rtnetlink.h>
#include <net/gre.h>

#if defined(CONFIG_IPV6) || defined(CONFIG_IPV6_MODULE)
#include <net/ipv6.h>
#include <net/ip6_fib.h>
#include <net/ip6_route.h>
#endif

/*
   Problems & solutions
   --------------------

   1. The most important issue is detecting local dead loops.
   They would cause complete host lockup in transmit, which
   would be "resolved" by stack overflow or, if queueing is enabled,
   with infinite looping in net_bh.

   We cannot track such dead loops during route installation,
   it is infeasible task. The most general solutions would be
   to keep skb->encapsulation counter (sort of local ttl),
   and silently drop packet when it expires. It is a good
   solution, but it supposes maintaing new variable in ALL
   skb, even if no tunneling is used.

   Current solution: xmit_recursion breaks dead loops. This is a percpu
   counter, since when we enter the first ndo_xmit(), cpu migration is
   forbidden. We force an exit if this counter reaches RECURSION_LIMIT

   2. Networking dead loops would not kill routers, but would really
   kill network. IP hop limit plays role of "t->recursion" in this case,
   if we copy it from packet being encapsulated to upper header.
   It is very good solution, but it introduces two problems:

   - Routing protocols, using packets with ttl=1 (OSPF, RIP2),
     do not work over tunnels.
   - traceroute does not work. I planned to relay ICMP from tunnel,
     so that this problem would be solved and traceroute output
     would even more informative. This idea appeared to be wrong:
     only Linux complies to rfc1812 now (yes, guys, Linux is the only
     true router now :-)), all routers (at least, in neighbourhood of mine)
     return only 8 bytes of payload. It is the end.

   Hence, if we want that OSPF worked or traceroute said something reasonable,
   we should search for another solution.

   One of them is to parse packet trying to detect inner encapsulation
   made by our node. It is difficult or even impossible, especially,
   taking into account fragmentation. TO be short, tt is not solution at all.

   Current solution: The solution was UNEXPECTEDLY SIMPLE.
   We force DF flag on tunnels with preconfigured hop limit,
   that is ALL. :-) Well, it does not remove the problem completely,
   but exponential growth of network traffic is changed to linear
   (branches, that exceed pmtu are pruned) and tunnel mtu
   fastly degrades to value <68, where looping stops.
   Yes, it is not good if there exists a router in the loop,
   which does not force DF, even when encapsulating packets have DF set.
   But it is not our problem! Nobody could accuse us, we made
   all that we could make. Even if it is your gated who injected
   fatal route to network, even if it were you who configured
   fatal static route: you are innocent. :-)



   3. Really, ipv4/ipip.c, ipv4/ip_gre.c and ipv6/sit.c contain
   practically identical code. It would be good to glue them
   together, but it is not very evident, how to make them modular.
   sit is integral part of IPv6, ipip and gre are naturally modular.
   We could extract common parts (hash table, ioctl etc)
   to a separate module (ip_tunnel.c).

   Alexey Kuznetsov.
 */

static struct rtnl_link_ops ipgre_link_ops __read_mostly;
static int ipgre_tunnel_init(struct net_device *dev);
static void ipgre_tunnel_setup(struct net_device *dev);
static int ipgre_tunnel_bind_dev(struct net_device *dev);

/* Fallback tunnel: no source, no destination, no key, no options */

#define HASH_SIZE  16

static int ipgre_net_id __read_mostly;
struct ipgre_net {
	struct ip_tunnel __rcu *tunnels[4][HASH_SIZE];

	struct net_device *fb_tunnel_dev;
};

/* Tunnel hash table */

/*
   4 hash tables:

   3: (remote,local)
   2: (remote,*)
   1: (*,local)
   0: (*,*)

   We require exact key match i.e. if a key is present in packet
   it will match only tunnel with the same key; if it is not present,
   it will match only keyless tunnel.

   All keysless packets, if not matched configured keyless tunnels
   will match fallback tunnel.
 */

#define HASH(addr) (((__force u32)addr^((__force u32)addr>>4))&0xF)

#define tunnels_r_l	tunnels[3]
#define tunnels_r	tunnels[2]
#define tunnels_l	tunnels[1]
#define tunnels_wc	tunnels[0]
/*
 * Locking : hash tables are protected by RCU and RTNL
 */

#define for_each_ip_tunnel_rcu(start) \
	for (t = rcu_dereference(start); t; t = rcu_dereference(t->next))

/* often modified stats are per cpu, other are shared (netdev->stats) */
struct pcpu_tstats {
	unsigned long	rx_packets;
	unsigned long	rx_bytes;
	unsigned long	tx_packets;
	unsigned long	tx_bytes;
};

static struct net_device_stats *ipgre_get_stats(struct net_device *dev)
{
	struct pcpu_tstats sum = { 0 };
	int i;

	for_each_possible_cpu(i) {
		const struct pcpu_tstats *tstats = per_cpu_ptr(dev->tstats, i);

		sum.rx_packets += tstats->rx_packets;
		sum.rx_bytes   += tstats->rx_bytes;
		sum.tx_packets += tstats->tx_packets;
		sum.tx_bytes   += tstats->tx_bytes;
	}
	dev->stats.rx_packets = sum.rx_packets;
	dev->stats.rx_bytes   = sum.rx_bytes;
	dev->stats.tx_packets = sum.tx_packets;
	dev->stats.tx_bytes   = sum.tx_bytes;
	return &dev->stats;
}

/* Given src, dst and key, find appropriate for input tunnel. */

static struct ip_tunnel * ipgre_tunnel_lookup(struct net_device *dev,
					      __be32 remote, __be32 local,
					      __be32 key, __be16 gre_proto)
{
	struct net *net = dev_net(dev);
	int link = dev->ifindex;
	unsigned int h0 = HASH(remote);
	unsigned int h1 = HASH(key);
	struct ip_tunnel *t, *cand = NULL;
	struct ipgre_net *ign = net_generic(net, ipgre_net_id);
	int dev_type = (gre_proto == htons(ETH_P_TEB)) ?
		       ARPHRD_ETHER : ARPHRD_IPGRE;
	int score, cand_score = 4;

	for_each_ip_tunnel_rcu(ign->tunnels_r_l[h0 ^ h1]) {
		if (local != t->parms.iph.saddr ||
		    remote != t->parms.iph.daddr ||
		    key != t->parms.i_key ||
		    !(t->dev->flags & IFF_UP))
			continue;

		if (t->dev->type != ARPHRD_IPGRE &&
		    t->dev->type != dev_type)
			continue;

		score = 0;
		if (t->parms.link != link)
			score |= 1;
		if (t->dev->type != dev_type)
			score |= 2;
		if (score == 0)
			return t;

		if (score < cand_score) {
			cand = t;
			cand_score = score;
		}
	}

	for_each_ip_tunnel_rcu(ign->tunnels_r[h0 ^ h1]) {
		if (remote != t->parms.iph.daddr ||
		    key != t->parms.i_key ||
		    !(t->dev->flags & IFF_UP))
			continue;

		if (t->dev->type != ARPHRD_IPGRE &&
		    t->dev->type != dev_type)
			continue;

		score = 0;
		if (t->parms.link != link)
			score |= 1;
		if (t->dev->type != dev_type)
			score |= 2;
		if (score == 0)
			return t;

		if (score < cand_score) {
			cand = t;
			cand_score = score;
		}
	}

	for_each_ip_tunnel_rcu(ign->tunnels_l[h1]) {
		if ((local != t->parms.iph.saddr &&
		     (local != t->parms.iph.daddr ||
		      !ipv4_is_multicast(local))) ||
		    key != t->parms.i_key ||
		    !(t->dev->flags & IFF_UP))
			continue;

		if (t->dev->type != ARPHRD_IPGRE &&
		    t->dev->type != dev_type)
			continue;

		score = 0;
		if (t->parms.link != link)
			score |= 1;
		if (t->dev->type != dev_type)
			score |= 2;
		if (score == 0)
			return t;

		if (score < cand_score) {
			cand = t;
			cand_score = score;
		}
	}

	for_each_ip_tunnel_rcu(ign->tunnels_wc[h1]) {
		if (t->parms.i_key != key ||
		    !(t->dev->flags & IFF_UP))
			continue;

		if (t->dev->type != ARPHRD_IPGRE &&
		    t->dev->type != dev_type)
			continue;

		score = 0;
		if (t->parms.link != link)
			score |= 1;
		if (t->dev->type != dev_type)
			score |= 2;
		if (score == 0)
			return t;

		if (score < cand_score) {
			cand = t;
			cand_score = score;
		}
	}

	if (cand != NULL)
		return cand;

	dev = ign->fb_tunnel_dev;
	if (dev->flags & IFF_UP)
		return netdev_priv(dev);

	return NULL;
}

static struct ip_tunnel __rcu **__ipgre_bucket(struct ipgre_net *ign,
		struct ip_tunnel_parm *parms)
{
	__be32 remote = parms->iph.daddr;
	__be32 local = parms->iph.saddr;
	__be32 key = parms->i_key;
	unsigned int h = HASH(key);
	int prio = 0;

	if (local)
		prio |= 1;
	if (remote && !ipv4_is_multicast(remote)) {
		prio |= 2;
		h ^= HASH(remote);
	}

	return &ign->tunnels[prio][h];
}

static inline struct ip_tunnel __rcu **ipgre_bucket(struct ipgre_net *ign,
		struct ip_tunnel *t)
{
	return __ipgre_bucket(ign, &t->parms);
}

static void ipgre_tunnel_link(struct ipgre_net *ign, struct ip_tunnel *t)
{
	struct ip_tunnel __rcu **tp = ipgre_bucket(ign, t);

	rcu_assign_pointer(t->next, rtnl_dereference(*tp));
	rcu_assign_pointer(*tp, t);
}

static void ipgre_tunnel_unlink(struct ipgre_net *ign, struct ip_tunnel *t)
{
	struct ip_tunnel __rcu **tp;
	struct ip_tunnel *iter;

	for (tp = ipgre_bucket(ign, t);
	     (iter = rtnl_dereference(*tp)) != NULL;
	     tp = &iter->next) {
		if (t == iter) {
			rcu_assign_pointer(*tp, t->next);
			break;
		}
	}
}

static struct ip_tunnel *ipgre_tunnel_find(struct net *net,
					   struct ip_tunnel_parm *parms,
					   int type)
{
	__be32 remote = parms->iph.daddr;
	__be32 local = parms->iph.saddr;
	__be32 key = parms->i_key;
	int link = parms->link;
	struct ip_tunnel *t;
	struct ip_tunnel __rcu **tp;
	struct ipgre_net *ign = net_generic(net, ipgre_net_id);

	for (tp = __ipgre_bucket(ign, parms);
	     (t = rtnl_dereference(*tp)) != NULL;
	     tp = &t->next)
		if (local == t->parms.iph.saddr &&
		    remote == t->parms.iph.daddr &&
		    key == t->parms.i_key &&
		    link == t->parms.link &&
		    type == t->dev->type)
			break;

	return t;
}

static struct ip_tunnel *ipgre_tunnel_locate(struct net *net,
		struct ip_tunnel_parm *parms, int create)
{
	struct ip_tunnel *t, *nt;
	struct net_device *dev;
	char name[IFNAMSIZ];
	struct ipgre_net *ign = net_generic(net, ipgre_net_id);

	t = ipgre_tunnel_find(net, parms, ARPHRD_IPGRE);
	if (t || !create)
		return t;

	if (parms->name[0])
		strlcpy(name, parms->name, IFNAMSIZ);
	else
		strcpy(name, "gre%d");

	dev = alloc_netdev(sizeof(*t), name, ipgre_tunnel_setup);
	if (!dev)
		return NULL;

	dev_net_set(dev, net);

	nt = netdev_priv(dev);
	nt->parms = *parms;
	dev->rtnl_link_ops = &ipgre_link_ops;

	dev->mtu = ipgre_tunnel_bind_dev(dev);

	if (register_netdevice(dev) < 0)
		goto failed_free;

	dev_hold(dev);
	ipgre_tunnel_link(ign, nt);
	return nt;

failed_free:
	free_netdev(dev);
	return NULL;
}

static void ipgre_tunnel_uninit(struct net_device *dev)
{
	struct net *net = dev_net(dev);
	struct ipgre_net *ign = net_generic(net, ipgre_net_id);

	ipgre_tunnel_unlink(ign, netdev_priv(dev));
	dev_put(dev);
}


static void ipgre_err(struct sk_buff *skb, u32 info)
{

/* All the routers (except for Linux) return only
   8 bytes of packet payload. It means, that precise relaying of
   ICMP in the real Internet is absolutely infeasible.

   Moreover, Cisco "wise men" put GRE key to the third word
   in GRE header. It makes impossible maintaining even soft state for keyed
   GRE tunnels with enabled checksum. Tell them "thank you".

   Well, I wonder, rfc1812 was written by Cisco employee,
   what the hell these idiots break standrads established
   by themself???
 */

	const struct iphdr *iph = (const struct iphdr *)skb->data;
	__be16	     *p = (__be16*)(skb->data+(iph->ihl<<2));
	int grehlen = (iph->ihl<<2) + 4;
	const int type = icmp_hdr(skb)->type;
	const int code = icmp_hdr(skb)->code;
	struct ip_tunnel *t;
	__be16 flags;

	flags = p[0];
	if (flags&(GRE_CSUM|GRE_KEY|GRE_SEQ|GRE_ROUTING|GRE_VERSION)) {
		if (flags&(GRE_VERSION|GRE_ROUTING))
			return;
		if (flags&GRE_KEY) {
			grehlen += 4;
			if (flags&GRE_CSUM)
				grehlen += 4;
		}
	}

	/* If only 8 bytes returned, keyed message will be dropped here */
	if (skb_headlen(skb) < grehlen)
		return;

	switch (type) {
	default:
	case ICMP_PARAMETERPROB:
		return;

	case ICMP_DEST_UNREACH:
		switch (code) {
		case ICMP_SR_FAILED:
		case ICMP_PORT_UNREACH:
			/* Impossible event. */
			return;
		case ICMP_FRAG_NEEDED:
			/* Soft state for pmtu is maintained by IP core. */
			return;
		default:
			/* All others are translated to HOST_UNREACH.
			   rfc2003 contains "deep thoughts" about NET_UNREACH,
			   I believe they are just ether pollution. --ANK
			 */
			break;
		}
		break;
	case ICMP_TIME_EXCEEDED:
		if (code != ICMP_EXC_TTL)
			return;
		break;
	}

	rcu_read_lock();
	t = ipgre_tunnel_lookup(skb->dev, iph->daddr, iph->saddr,
				flags & GRE_KEY ?
				*(((__be32 *)p) + (grehlen / 4) - 1) : 0,
				p[1]);
	if (t == NULL || t->parms.iph.daddr == 0 ||
	    ipv4_is_multicast(t->parms.iph.daddr))
		goto out;

	if (t->parms.iph.ttl == 0 && type == ICMP_TIME_EXCEEDED)
		goto out;

	if (time_before(jiffies, t->err_time + IPTUNNEL_ERR_TIMEO))
		t->err_count++;
	else
		t->err_count = 1;
	t->err_time = jiffies;
out:
	rcu_read_unlock();
}

static inline void ipgre_ecn_decapsulate(const struct iphdr *iph, struct sk_buff *skb)
{
	if (INET_ECN_is_ce(iph->tos)) {
		if (skb->protocol == htons(ETH_P_IP)) {
			IP_ECN_set_ce(ip_hdr(skb));
		} else if (skb->protocol == htons(ETH_P_IPV6)) {
			IP6_ECN_set_ce(ipv6_hdr(skb));
		}
	}
}

static inline u8
ipgre_ecn_encapsulate(u8 tos, const struct iphdr *old_iph, struct sk_buff *skb)
{
	u8 inner = 0;
	if (skb->protocol == htons(ETH_P_IP))
		inner = old_iph->tos;
	else if (skb->protocol == htons(ETH_P_IPV6))
		inner = ipv6_get_dsfield((const struct ipv6hdr *)old_iph);
	return INET_ECN_encapsulate(tos, inner);
}

static int ipgre_rcv(struct sk_buff *skb)
{
	const struct iphdr *iph;
	u8     *h;
	__be16    flags;
	__sum16   csum = 0;
	__be32 key = 0;
	u32    seqno = 0;
	struct ip_tunnel *tunnel;
	int    offset = 4;
	__be16 gre_proto;

	if (!pskb_may_pull(skb, 16))
		goto drop_nolock;

	iph = ip_hdr(skb);
	h = skb->data;
	flags = *(__be16*)h;

	if (flags&(GRE_CSUM|GRE_KEY|GRE_ROUTING|GRE_SEQ|GRE_VERSION)) {
		/* - Version must be 0.
		   - We do not support routing headers.
		 */
		if (flags&(GRE_VERSION|GRE_ROUTING))
			goto drop_nolock;

		if (flags&GRE_CSUM) {
			switch (skb->ip_summed) {
			case CHECKSUM_COMPLETE:
				csum = csum_fold(skb->csum);
				if (!csum)
					break;
				/* fall through */
			case CHECKSUM_NONE:
				skb->csum = 0;
				csum = __skb_checksum_complete(skb);
				skb->ip_summed = CHECKSUM_COMPLETE;
			}
			offset += 4;
		}
		if (flags&GRE_KEY) {
			key = *(__be32*)(h + offset);
			offset += 4;
		}
		if (flags&GRE_SEQ) {
			seqno = ntohl(*(__be32*)(h + offset));
			offset += 4;
		}
	}

	gre_proto = *(__be16 *)(h + 2);

	rcu_read_lock();
	if ((tunnel = ipgre_tunnel_lookup(skb->dev,
					  iph->saddr, iph->daddr, key,
					  gre_proto))) {
		struct pcpu_tstats *tstats;

		secpath_reset(skb);

		skb->protocol = gre_proto;
		/* WCCP version 1 and 2 protocol decoding.
		 * - Change protocol to IP
		 * - When dealing with WCCPv2, Skip extra 4 bytes in GRE header
		 */
		if (flags == 0 && gre_proto == htons(ETH_P_WCCP)) {
			skb->protocol = htons(ETH_P_IP);
			if ((*(h + offset) & 0xF0) != 0x40)
				offset += 4;
		}

		skb->mac_header = skb->network_header;
		__pskb_pull(skb, offset);
		skb_postpull_rcsum(skb, skb_transport_header(skb), offset);
		skb->pkt_type = PACKET_HOST;
#ifdef CONFIG_NET_IPGRE_BROADCAST
		if (ipv4_is_multicast(iph->daddr)) {
			/* Looped back packet, drop it! */
			if (rt_is_output_route(skb_rtable(skb)))
				goto drop;
			tunnel->dev->stats.multicast++;
			skb->pkt_type = PACKET_BROADCAST;
		}
#endif

		if (((flags&GRE_CSUM) && csum) ||
		    (!(flags&GRE_CSUM) && tunnel->parms.i_flags&GRE_CSUM)) {
			tunnel->dev->stats.rx_crc_errors++;
			tunnel->dev->stats.rx_errors++;
			goto drop;
		}
		if (tunnel->parms.i_flags&GRE_SEQ) {
			if (!(flags&GRE_SEQ) ||
			    (tunnel->i_seqno && (s32)(seqno - tunnel->i_seqno) < 0)) {
				tunnel->dev->stats.rx_fifo_errors++;
				tunnel->dev->stats.rx_errors++;
				goto drop;
			}
			tunnel->i_seqno = seqno + 1;
		}

		/* Warning: All skb pointers will be invalidated! */
		if (tunnel->dev->type == ARPHRD_ETHER) {
			if (!pskb_may_pull(skb, ETH_HLEN)) {
				tunnel->dev->stats.rx_length_errors++;
				tunnel->dev->stats.rx_errors++;
				goto drop;
			}

			iph = ip_hdr(skb);
			skb->protocol = eth_type_trans(skb, tunnel->dev);
			skb_postpull_rcsum(skb, eth_hdr(skb), ETH_HLEN);
		}

		tstats = this_cpu_ptr(tunnel->dev->tstats);
		tstats->rx_packets++;
		tstats->rx_bytes += skb->len;

		__skb_tunnel_rx(skb, tunnel->dev);

		skb_reset_network_header(skb);
		ipgre_ecn_decapsulate(iph, skb);

		netif_rx(skb);

		rcu_read_unlock();
		return 0;
	}
	icmp_send(skb, ICMP_DEST_UNREACH, ICMP_PORT_UNREACH, 0);

drop:
	rcu_read_unlock();
drop_nolock:
	kfree_skb(skb);
	return 0;
}

static netdev_tx_t ipgre_tunnel_xmit(struct sk_buff *skb, struct net_device *dev)
{
	struct ip_tunnel *tunnel = netdev_priv(dev);
	struct pcpu_tstats *tstats;
	const struct iphdr  *old_iph = ip_hdr(skb);
	const struct iphdr  *tiph;
	struct flowi4 fl4;
	u8     tos;
	__be16 df;
	struct rtable *rt;     			/* Route to the other host */
	struct net_device *tdev;		/* Device to other host */
	struct iphdr  *iph;			/* Our new IP header */
	unsigned int max_headroom;		/* The extra header space needed */
	int    gre_hlen;
	__be32 dst;
	int    mtu;

	if (dev->type == ARPHRD_ETHER)
		IPCB(skb)->flags = 0;

	if (dev->header_ops && dev->type == ARPHRD_IPGRE) {
		gre_hlen = 0;
		tiph = (const struct iphdr *)skb->data;
	} else {
		gre_hlen = tunnel->hlen;
		tiph = &tunnel->parms.iph;
	}

	if ((dst = tiph->daddr) == 0) {
		/* NBMA tunnel */

		if (skb_dst(skb) == NULL) {
			dev->stats.tx_fifo_errors++;
			goto tx_error;
		}

		if (skb->protocol == htons(ETH_P_IP)) {
			rt = skb_rtable(skb);
			if ((dst = rt->rt_gateway) == 0)
				goto tx_error_icmp;
		}
#if defined(CONFIG_IPV6) || defined(CONFIG_IPV6_MODULE)
		else if (skb->protocol == htons(ETH_P_IPV6)) {
			const struct in6_addr *addr6;
			int addr_type;
			struct neighbour *neigh = skb_dst(skb)->neighbour;

			if (neigh == NULL)
				goto tx_error;

			addr6 = (const struct in6_addr *)&neigh->primary_key;
			addr_type = ipv6_addr_type(addr6);

			if (addr_type == IPV6_ADDR_ANY) {
				addr6 = &ipv6_hdr(skb)->daddr;
				addr_type = ipv6_addr_type(addr6);
			}

			if ((addr_type & IPV6_ADDR_COMPATv4) == 0)
				goto tx_error_icmp;

			dst = addr6->s6_addr32[3];
		}
#endif
		else
			goto tx_error;
	}

	tos = tiph->tos;
	if (tos == 1) {
		tos = 0;
		if (skb->protocol == htons(ETH_P_IP))
			tos = old_iph->tos;
		else if (skb->protocol == htons(ETH_P_IPV6))
			tos = ipv6_get_dsfield((const struct ipv6hdr *)old_iph);
	}

<<<<<<< HEAD
	rt = ip_route_output_gre(dev_net(dev), dst, tiph->saddr,
=======
	rt = ip_route_output_gre(dev_net(dev), &fl4, dst, tiph->saddr,
>>>>>>> d762f438
				 tunnel->parms.o_key, RT_TOS(tos),
				 tunnel->parms.link);
	if (IS_ERR(rt)) {
		dev->stats.tx_carrier_errors++;
		goto tx_error;
	}
	tdev = rt->dst.dev;

	if (tdev == dev) {
		ip_rt_put(rt);
		dev->stats.collisions++;
		goto tx_error;
	}

	df = tiph->frag_off;
	if (df)
		mtu = dst_mtu(&rt->dst) - dev->hard_header_len - tunnel->hlen;
	else
		mtu = skb_dst(skb) ? dst_mtu(skb_dst(skb)) : dev->mtu;

	if (skb_dst(skb))
		skb_dst(skb)->ops->update_pmtu(skb_dst(skb), mtu);

	if (skb->protocol == htons(ETH_P_IP)) {
		df |= (old_iph->frag_off&htons(IP_DF));

		if ((old_iph->frag_off&htons(IP_DF)) &&
		    mtu < ntohs(old_iph->tot_len)) {
			icmp_send(skb, ICMP_DEST_UNREACH, ICMP_FRAG_NEEDED, htonl(mtu));
			ip_rt_put(rt);
			goto tx_error;
		}
	}
#if defined(CONFIG_IPV6) || defined(CONFIG_IPV6_MODULE)
	else if (skb->protocol == htons(ETH_P_IPV6)) {
		struct rt6_info *rt6 = (struct rt6_info *)skb_dst(skb);

		if (rt6 && mtu < dst_mtu(skb_dst(skb)) && mtu >= IPV6_MIN_MTU) {
			if ((tunnel->parms.iph.daddr &&
			     !ipv4_is_multicast(tunnel->parms.iph.daddr)) ||
			    rt6->rt6i_dst.plen == 128) {
				rt6->rt6i_flags |= RTF_MODIFIED;
				dst_metric_set(skb_dst(skb), RTAX_MTU, mtu);
			}
		}

		if (mtu >= IPV6_MIN_MTU && mtu < skb->len - tunnel->hlen + gre_hlen) {
			icmpv6_send(skb, ICMPV6_PKT_TOOBIG, 0, mtu);
			ip_rt_put(rt);
			goto tx_error;
		}
	}
#endif

	if (tunnel->err_count > 0) {
		if (time_before(jiffies,
				tunnel->err_time + IPTUNNEL_ERR_TIMEO)) {
			tunnel->err_count--;

			dst_link_failure(skb);
		} else
			tunnel->err_count = 0;
	}

	max_headroom = LL_RESERVED_SPACE(tdev) + gre_hlen + rt->dst.header_len;

	if (skb_headroom(skb) < max_headroom || skb_shared(skb)||
	    (skb_cloned(skb) && !skb_clone_writable(skb, 0))) {
		struct sk_buff *new_skb = skb_realloc_headroom(skb, max_headroom);
		if (max_headroom > dev->needed_headroom)
			dev->needed_headroom = max_headroom;
		if (!new_skb) {
			ip_rt_put(rt);
			dev->stats.tx_dropped++;
			dev_kfree_skb(skb);
			return NETDEV_TX_OK;
		}
		if (skb->sk)
			skb_set_owner_w(new_skb, skb->sk);
		dev_kfree_skb(skb);
		skb = new_skb;
		old_iph = ip_hdr(skb);
	}

	skb_reset_transport_header(skb);
	skb_push(skb, gre_hlen);
	skb_reset_network_header(skb);
	memset(&(IPCB(skb)->opt), 0, sizeof(IPCB(skb)->opt));
	IPCB(skb)->flags &= ~(IPSKB_XFRM_TUNNEL_SIZE | IPSKB_XFRM_TRANSFORMED |
			      IPSKB_REROUTED);
	skb_dst_drop(skb);
	skb_dst_set(skb, &rt->dst);

	/*
	 *	Push down and install the IPIP header.
	 */

	iph 			=	ip_hdr(skb);
	iph->version		=	4;
	iph->ihl		=	sizeof(struct iphdr) >> 2;
	iph->frag_off		=	df;
	iph->protocol		=	IPPROTO_GRE;
	iph->tos		=	ipgre_ecn_encapsulate(tos, old_iph, skb);
	iph->daddr		=	fl4.daddr;
	iph->saddr		=	fl4.saddr;

	if ((iph->ttl = tiph->ttl) == 0) {
		if (skb->protocol == htons(ETH_P_IP))
			iph->ttl = old_iph->ttl;
#if defined(CONFIG_IPV6) || defined(CONFIG_IPV6_MODULE)
		else if (skb->protocol == htons(ETH_P_IPV6))
			iph->ttl = ((const struct ipv6hdr *)old_iph)->hop_limit;
#endif
		else
			iph->ttl = ip4_dst_hoplimit(&rt->dst);
	}

	((__be16 *)(iph + 1))[0] = tunnel->parms.o_flags;
	((__be16 *)(iph + 1))[1] = (dev->type == ARPHRD_ETHER) ?
				   htons(ETH_P_TEB) : skb->protocol;

	if (tunnel->parms.o_flags&(GRE_KEY|GRE_CSUM|GRE_SEQ)) {
		__be32 *ptr = (__be32*)(((u8*)iph) + tunnel->hlen - 4);

		if (tunnel->parms.o_flags&GRE_SEQ) {
			++tunnel->o_seqno;
			*ptr = htonl(tunnel->o_seqno);
			ptr--;
		}
		if (tunnel->parms.o_flags&GRE_KEY) {
			*ptr = tunnel->parms.o_key;
			ptr--;
		}
		if (tunnel->parms.o_flags&GRE_CSUM) {
			*ptr = 0;
			*(__sum16*)ptr = ip_compute_csum((void*)(iph+1), skb->len - sizeof(struct iphdr));
		}
	}

	nf_reset(skb);
	tstats = this_cpu_ptr(dev->tstats);
	__IPTUNNEL_XMIT(tstats, &dev->stats);
	return NETDEV_TX_OK;

tx_error_icmp:
	dst_link_failure(skb);

tx_error:
	dev->stats.tx_errors++;
	dev_kfree_skb(skb);
	return NETDEV_TX_OK;
}

static int ipgre_tunnel_bind_dev(struct net_device *dev)
{
	struct net_device *tdev = NULL;
	struct ip_tunnel *tunnel;
	const struct iphdr *iph;
	int hlen = LL_MAX_HEADER;
	int mtu = ETH_DATA_LEN;
	int addend = sizeof(struct iphdr) + 4;

	tunnel = netdev_priv(dev);
	iph = &tunnel->parms.iph;

	/* Guess output device to choose reasonable mtu and needed_headroom */

	if (iph->daddr) {
<<<<<<< HEAD
		struct rtable *rt = ip_route_output_gre(dev_net(dev),
							iph->daddr, iph->saddr,
							tunnel->parms.o_key,
							RT_TOS(iph->tos),
							tunnel->parms.link);

=======
		struct flowi4 fl4;
		struct rtable *rt;

		rt = ip_route_output_gre(dev_net(dev), &fl4,
					 iph->daddr, iph->saddr,
					 tunnel->parms.o_key,
					 RT_TOS(iph->tos),
					 tunnel->parms.link);
>>>>>>> d762f438
		if (!IS_ERR(rt)) {
			tdev = rt->dst.dev;
			ip_rt_put(rt);
		}

		if (dev->type != ARPHRD_ETHER)
			dev->flags |= IFF_POINTOPOINT;
	}

	if (!tdev && tunnel->parms.link)
		tdev = __dev_get_by_index(dev_net(dev), tunnel->parms.link);

	if (tdev) {
		hlen = tdev->hard_header_len + tdev->needed_headroom;
		mtu = tdev->mtu;
	}
	dev->iflink = tunnel->parms.link;

	/* Precalculate GRE options length */
	if (tunnel->parms.o_flags&(GRE_CSUM|GRE_KEY|GRE_SEQ)) {
		if (tunnel->parms.o_flags&GRE_CSUM)
			addend += 4;
		if (tunnel->parms.o_flags&GRE_KEY)
			addend += 4;
		if (tunnel->parms.o_flags&GRE_SEQ)
			addend += 4;
	}
	dev->needed_headroom = addend + hlen;
	mtu -= dev->hard_header_len + addend;

	if (mtu < 68)
		mtu = 68;

	tunnel->hlen = addend;

	return mtu;
}

static int
ipgre_tunnel_ioctl (struct net_device *dev, struct ifreq *ifr, int cmd)
{
	int err = 0;
	struct ip_tunnel_parm p;
	struct ip_tunnel *t;
	struct net *net = dev_net(dev);
	struct ipgre_net *ign = net_generic(net, ipgre_net_id);

	switch (cmd) {
	case SIOCGETTUNNEL:
		t = NULL;
		if (dev == ign->fb_tunnel_dev) {
			if (copy_from_user(&p, ifr->ifr_ifru.ifru_data, sizeof(p))) {
				err = -EFAULT;
				break;
			}
			t = ipgre_tunnel_locate(net, &p, 0);
		}
		if (t == NULL)
			t = netdev_priv(dev);
		memcpy(&p, &t->parms, sizeof(p));
		if (copy_to_user(ifr->ifr_ifru.ifru_data, &p, sizeof(p)))
			err = -EFAULT;
		break;

	case SIOCADDTUNNEL:
	case SIOCCHGTUNNEL:
		err = -EPERM;
		if (!capable(CAP_NET_ADMIN))
			goto done;

		err = -EFAULT;
		if (copy_from_user(&p, ifr->ifr_ifru.ifru_data, sizeof(p)))
			goto done;

		err = -EINVAL;
		if (p.iph.version != 4 || p.iph.protocol != IPPROTO_GRE ||
		    p.iph.ihl != 5 || (p.iph.frag_off&htons(~IP_DF)) ||
		    ((p.i_flags|p.o_flags)&(GRE_VERSION|GRE_ROUTING)))
			goto done;
		if (p.iph.ttl)
			p.iph.frag_off |= htons(IP_DF);

		if (!(p.i_flags&GRE_KEY))
			p.i_key = 0;
		if (!(p.o_flags&GRE_KEY))
			p.o_key = 0;

		t = ipgre_tunnel_locate(net, &p, cmd == SIOCADDTUNNEL);

		if (dev != ign->fb_tunnel_dev && cmd == SIOCCHGTUNNEL) {
			if (t != NULL) {
				if (t->dev != dev) {
					err = -EEXIST;
					break;
				}
			} else {
				unsigned int nflags = 0;

				t = netdev_priv(dev);

				if (ipv4_is_multicast(p.iph.daddr))
					nflags = IFF_BROADCAST;
				else if (p.iph.daddr)
					nflags = IFF_POINTOPOINT;

				if ((dev->flags^nflags)&(IFF_POINTOPOINT|IFF_BROADCAST)) {
					err = -EINVAL;
					break;
				}
				ipgre_tunnel_unlink(ign, t);
				synchronize_net();
				t->parms.iph.saddr = p.iph.saddr;
				t->parms.iph.daddr = p.iph.daddr;
				t->parms.i_key = p.i_key;
				t->parms.o_key = p.o_key;
				memcpy(dev->dev_addr, &p.iph.saddr, 4);
				memcpy(dev->broadcast, &p.iph.daddr, 4);
				ipgre_tunnel_link(ign, t);
				netdev_state_change(dev);
			}
		}

		if (t) {
			err = 0;
			if (cmd == SIOCCHGTUNNEL) {
				t->parms.iph.ttl = p.iph.ttl;
				t->parms.iph.tos = p.iph.tos;
				t->parms.iph.frag_off = p.iph.frag_off;
				if (t->parms.link != p.link) {
					t->parms.link = p.link;
					dev->mtu = ipgre_tunnel_bind_dev(dev);
					netdev_state_change(dev);
				}
			}
			if (copy_to_user(ifr->ifr_ifru.ifru_data, &t->parms, sizeof(p)))
				err = -EFAULT;
		} else
			err = (cmd == SIOCADDTUNNEL ? -ENOBUFS : -ENOENT);
		break;

	case SIOCDELTUNNEL:
		err = -EPERM;
		if (!capable(CAP_NET_ADMIN))
			goto done;

		if (dev == ign->fb_tunnel_dev) {
			err = -EFAULT;
			if (copy_from_user(&p, ifr->ifr_ifru.ifru_data, sizeof(p)))
				goto done;
			err = -ENOENT;
			if ((t = ipgre_tunnel_locate(net, &p, 0)) == NULL)
				goto done;
			err = -EPERM;
			if (t == netdev_priv(ign->fb_tunnel_dev))
				goto done;
			dev = t->dev;
		}
		unregister_netdevice(dev);
		err = 0;
		break;

	default:
		err = -EINVAL;
	}

done:
	return err;
}

static int ipgre_tunnel_change_mtu(struct net_device *dev, int new_mtu)
{
	struct ip_tunnel *tunnel = netdev_priv(dev);
	if (new_mtu < 68 ||
	    new_mtu > 0xFFF8 - dev->hard_header_len - tunnel->hlen)
		return -EINVAL;
	dev->mtu = new_mtu;
	return 0;
}

/* Nice toy. Unfortunately, useless in real life :-)
   It allows to construct virtual multiprotocol broadcast "LAN"
   over the Internet, provided multicast routing is tuned.


   I have no idea was this bicycle invented before me,
   so that I had to set ARPHRD_IPGRE to a random value.
   I have an impression, that Cisco could make something similar,
   but this feature is apparently missing in IOS<=11.2(8).

   I set up 10.66.66/24 and fec0:6666:6666::0/96 as virtual networks
   with broadcast 224.66.66.66. If you have access to mbone, play with me :-)

   ping -t 255 224.66.66.66

   If nobody answers, mbone does not work.

   ip tunnel add Universe mode gre remote 224.66.66.66 local <Your_real_addr> ttl 255
   ip addr add 10.66.66.<somewhat>/24 dev Universe
   ifconfig Universe up
   ifconfig Universe add fe80::<Your_real_addr>/10
   ifconfig Universe add fec0:6666:6666::<Your_real_addr>/96
   ftp 10.66.66.66
   ...
   ftp fec0:6666:6666::193.233.7.65
   ...

 */

static int ipgre_header(struct sk_buff *skb, struct net_device *dev,
			unsigned short type,
			const void *daddr, const void *saddr, unsigned int len)
{
	struct ip_tunnel *t = netdev_priv(dev);
	struct iphdr *iph = (struct iphdr *)skb_push(skb, t->hlen);
	__be16 *p = (__be16*)(iph+1);

	memcpy(iph, &t->parms.iph, sizeof(struct iphdr));
	p[0]		= t->parms.o_flags;
	p[1]		= htons(type);

	/*
	 *	Set the source hardware address.
	 */

	if (saddr)
		memcpy(&iph->saddr, saddr, 4);
	if (daddr)
		memcpy(&iph->daddr, daddr, 4);
	if (iph->daddr)
		return t->hlen;

	return -t->hlen;
}

static int ipgre_header_parse(const struct sk_buff *skb, unsigned char *haddr)
{
	const struct iphdr *iph = (const struct iphdr *) skb_mac_header(skb);
	memcpy(haddr, &iph->saddr, 4);
	return 4;
}

static const struct header_ops ipgre_header_ops = {
	.create	= ipgre_header,
	.parse	= ipgre_header_parse,
};

#ifdef CONFIG_NET_IPGRE_BROADCAST
static int ipgre_open(struct net_device *dev)
{
	struct ip_tunnel *t = netdev_priv(dev);

	if (ipv4_is_multicast(t->parms.iph.daddr)) {
<<<<<<< HEAD
		struct rtable *rt = ip_route_output_gre(dev_net(dev),
							t->parms.iph.daddr,
							t->parms.iph.saddr,
							t->parms.o_key,
							RT_TOS(t->parms.iph.tos),
							t->parms.link);

=======
		struct flowi4 fl4;
		struct rtable *rt;

		rt = ip_route_output_gre(dev_net(dev), &fl4,
					 t->parms.iph.daddr,
					 t->parms.iph.saddr,
					 t->parms.o_key,
					 RT_TOS(t->parms.iph.tos),
					 t->parms.link);
>>>>>>> d762f438
		if (IS_ERR(rt))
			return -EADDRNOTAVAIL;
		dev = rt->dst.dev;
		ip_rt_put(rt);
		if (__in_dev_get_rtnl(dev) == NULL)
			return -EADDRNOTAVAIL;
		t->mlink = dev->ifindex;
		ip_mc_inc_group(__in_dev_get_rtnl(dev), t->parms.iph.daddr);
	}
	return 0;
}

static int ipgre_close(struct net_device *dev)
{
	struct ip_tunnel *t = netdev_priv(dev);

	if (ipv4_is_multicast(t->parms.iph.daddr) && t->mlink) {
		struct in_device *in_dev;
		in_dev = inetdev_by_index(dev_net(dev), t->mlink);
		if (in_dev)
			ip_mc_dec_group(in_dev, t->parms.iph.daddr);
	}
	return 0;
}

#endif

static const struct net_device_ops ipgre_netdev_ops = {
	.ndo_init		= ipgre_tunnel_init,
	.ndo_uninit		= ipgre_tunnel_uninit,
#ifdef CONFIG_NET_IPGRE_BROADCAST
	.ndo_open		= ipgre_open,
	.ndo_stop		= ipgre_close,
#endif
	.ndo_start_xmit		= ipgre_tunnel_xmit,
	.ndo_do_ioctl		= ipgre_tunnel_ioctl,
	.ndo_change_mtu		= ipgre_tunnel_change_mtu,
	.ndo_get_stats		= ipgre_get_stats,
};

static void ipgre_dev_free(struct net_device *dev)
{
	free_percpu(dev->tstats);
	free_netdev(dev);
}

static void ipgre_tunnel_setup(struct net_device *dev)
{
	dev->netdev_ops		= &ipgre_netdev_ops;
	dev->destructor 	= ipgre_dev_free;

	dev->type		= ARPHRD_IPGRE;
	dev->needed_headroom 	= LL_MAX_HEADER + sizeof(struct iphdr) + 4;
	dev->mtu		= ETH_DATA_LEN - sizeof(struct iphdr) - 4;
	dev->flags		= IFF_NOARP;
	dev->iflink		= 0;
	dev->addr_len		= 4;
	dev->features		|= NETIF_F_NETNS_LOCAL;
	dev->priv_flags		&= ~IFF_XMIT_DST_RELEASE;
}

static int ipgre_tunnel_init(struct net_device *dev)
{
	struct ip_tunnel *tunnel;
	struct iphdr *iph;

	tunnel = netdev_priv(dev);
	iph = &tunnel->parms.iph;

	tunnel->dev = dev;
	strcpy(tunnel->parms.name, dev->name);

	memcpy(dev->dev_addr, &tunnel->parms.iph.saddr, 4);
	memcpy(dev->broadcast, &tunnel->parms.iph.daddr, 4);

	if (iph->daddr) {
#ifdef CONFIG_NET_IPGRE_BROADCAST
		if (ipv4_is_multicast(iph->daddr)) {
			if (!iph->saddr)
				return -EINVAL;
			dev->flags = IFF_BROADCAST;
			dev->header_ops = &ipgre_header_ops;
		}
#endif
	} else
		dev->header_ops = &ipgre_header_ops;

	dev->tstats = alloc_percpu(struct pcpu_tstats);
	if (!dev->tstats)
		return -ENOMEM;

	return 0;
}

static void ipgre_fb_tunnel_init(struct net_device *dev)
{
	struct ip_tunnel *tunnel = netdev_priv(dev);
	struct iphdr *iph = &tunnel->parms.iph;

	tunnel->dev = dev;
	strcpy(tunnel->parms.name, dev->name);

	iph->version		= 4;
	iph->protocol		= IPPROTO_GRE;
	iph->ihl		= 5;
	tunnel->hlen		= sizeof(struct iphdr) + 4;

	dev_hold(dev);
}


static const struct gre_protocol ipgre_protocol = {
	.handler     = ipgre_rcv,
	.err_handler = ipgre_err,
};

static void ipgre_destroy_tunnels(struct ipgre_net *ign, struct list_head *head)
{
	int prio;

	for (prio = 0; prio < 4; prio++) {
		int h;
		for (h = 0; h < HASH_SIZE; h++) {
			struct ip_tunnel *t;

			t = rtnl_dereference(ign->tunnels[prio][h]);

			while (t != NULL) {
				unregister_netdevice_queue(t->dev, head);
				t = rtnl_dereference(t->next);
			}
		}
	}
}

static int __net_init ipgre_init_net(struct net *net)
{
	struct ipgre_net *ign = net_generic(net, ipgre_net_id);
	int err;

	ign->fb_tunnel_dev = alloc_netdev(sizeof(struct ip_tunnel), "gre0",
					   ipgre_tunnel_setup);
	if (!ign->fb_tunnel_dev) {
		err = -ENOMEM;
		goto err_alloc_dev;
	}
	dev_net_set(ign->fb_tunnel_dev, net);

	ipgre_fb_tunnel_init(ign->fb_tunnel_dev);
	ign->fb_tunnel_dev->rtnl_link_ops = &ipgre_link_ops;

	if ((err = register_netdev(ign->fb_tunnel_dev)))
		goto err_reg_dev;

	rcu_assign_pointer(ign->tunnels_wc[0],
			   netdev_priv(ign->fb_tunnel_dev));
	return 0;

err_reg_dev:
	ipgre_dev_free(ign->fb_tunnel_dev);
err_alloc_dev:
	return err;
}

static void __net_exit ipgre_exit_net(struct net *net)
{
	struct ipgre_net *ign;
	LIST_HEAD(list);

	ign = net_generic(net, ipgre_net_id);
	rtnl_lock();
	ipgre_destroy_tunnels(ign, &list);
	unregister_netdevice_many(&list);
	rtnl_unlock();
}

static struct pernet_operations ipgre_net_ops = {
	.init = ipgre_init_net,
	.exit = ipgre_exit_net,
	.id   = &ipgre_net_id,
	.size = sizeof(struct ipgre_net),
};

static int ipgre_tunnel_validate(struct nlattr *tb[], struct nlattr *data[])
{
	__be16 flags;

	if (!data)
		return 0;

	flags = 0;
	if (data[IFLA_GRE_IFLAGS])
		flags |= nla_get_be16(data[IFLA_GRE_IFLAGS]);
	if (data[IFLA_GRE_OFLAGS])
		flags |= nla_get_be16(data[IFLA_GRE_OFLAGS]);
	if (flags & (GRE_VERSION|GRE_ROUTING))
		return -EINVAL;

	return 0;
}

static int ipgre_tap_validate(struct nlattr *tb[], struct nlattr *data[])
{
	__be32 daddr;

	if (tb[IFLA_ADDRESS]) {
		if (nla_len(tb[IFLA_ADDRESS]) != ETH_ALEN)
			return -EINVAL;
		if (!is_valid_ether_addr(nla_data(tb[IFLA_ADDRESS])))
			return -EADDRNOTAVAIL;
	}

	if (!data)
		goto out;

	if (data[IFLA_GRE_REMOTE]) {
		memcpy(&daddr, nla_data(data[IFLA_GRE_REMOTE]), 4);
		if (!daddr)
			return -EINVAL;
	}

out:
	return ipgre_tunnel_validate(tb, data);
}

static void ipgre_netlink_parms(struct nlattr *data[],
				struct ip_tunnel_parm *parms)
{
	memset(parms, 0, sizeof(*parms));

	parms->iph.protocol = IPPROTO_GRE;

	if (!data)
		return;

	if (data[IFLA_GRE_LINK])
		parms->link = nla_get_u32(data[IFLA_GRE_LINK]);

	if (data[IFLA_GRE_IFLAGS])
		parms->i_flags = nla_get_be16(data[IFLA_GRE_IFLAGS]);

	if (data[IFLA_GRE_OFLAGS])
		parms->o_flags = nla_get_be16(data[IFLA_GRE_OFLAGS]);

	if (data[IFLA_GRE_IKEY])
		parms->i_key = nla_get_be32(data[IFLA_GRE_IKEY]);

	if (data[IFLA_GRE_OKEY])
		parms->o_key = nla_get_be32(data[IFLA_GRE_OKEY]);

	if (data[IFLA_GRE_LOCAL])
		parms->iph.saddr = nla_get_be32(data[IFLA_GRE_LOCAL]);

	if (data[IFLA_GRE_REMOTE])
		parms->iph.daddr = nla_get_be32(data[IFLA_GRE_REMOTE]);

	if (data[IFLA_GRE_TTL])
		parms->iph.ttl = nla_get_u8(data[IFLA_GRE_TTL]);

	if (data[IFLA_GRE_TOS])
		parms->iph.tos = nla_get_u8(data[IFLA_GRE_TOS]);

	if (!data[IFLA_GRE_PMTUDISC] || nla_get_u8(data[IFLA_GRE_PMTUDISC]))
		parms->iph.frag_off = htons(IP_DF);
}

static int ipgre_tap_init(struct net_device *dev)
{
	struct ip_tunnel *tunnel;

	tunnel = netdev_priv(dev);

	tunnel->dev = dev;
	strcpy(tunnel->parms.name, dev->name);

	ipgre_tunnel_bind_dev(dev);

	dev->tstats = alloc_percpu(struct pcpu_tstats);
	if (!dev->tstats)
		return -ENOMEM;

	return 0;
}

static const struct net_device_ops ipgre_tap_netdev_ops = {
	.ndo_init		= ipgre_tap_init,
	.ndo_uninit		= ipgre_tunnel_uninit,
	.ndo_start_xmit		= ipgre_tunnel_xmit,
	.ndo_set_mac_address 	= eth_mac_addr,
	.ndo_validate_addr	= eth_validate_addr,
	.ndo_change_mtu		= ipgre_tunnel_change_mtu,
	.ndo_get_stats		= ipgre_get_stats,
};

static void ipgre_tap_setup(struct net_device *dev)
{

	ether_setup(dev);

	dev->netdev_ops		= &ipgre_tap_netdev_ops;
	dev->destructor 	= ipgre_dev_free;

	dev->iflink		= 0;
	dev->features		|= NETIF_F_NETNS_LOCAL;
}

static int ipgre_newlink(struct net *src_net, struct net_device *dev, struct nlattr *tb[],
			 struct nlattr *data[])
{
	struct ip_tunnel *nt;
	struct net *net = dev_net(dev);
	struct ipgre_net *ign = net_generic(net, ipgre_net_id);
	int mtu;
	int err;

	nt = netdev_priv(dev);
	ipgre_netlink_parms(data, &nt->parms);

	if (ipgre_tunnel_find(net, &nt->parms, dev->type))
		return -EEXIST;

	if (dev->type == ARPHRD_ETHER && !tb[IFLA_ADDRESS])
		random_ether_addr(dev->dev_addr);

	mtu = ipgre_tunnel_bind_dev(dev);
	if (!tb[IFLA_MTU])
		dev->mtu = mtu;

	/* Can use a lockless transmit, unless we generate output sequences */
	if (!(nt->parms.o_flags & GRE_SEQ))
		dev->features |= NETIF_F_LLTX;

	err = register_netdevice(dev);
	if (err)
		goto out;

	dev_hold(dev);
	ipgre_tunnel_link(ign, nt);

out:
	return err;
}

static int ipgre_changelink(struct net_device *dev, struct nlattr *tb[],
			    struct nlattr *data[])
{
	struct ip_tunnel *t, *nt;
	struct net *net = dev_net(dev);
	struct ipgre_net *ign = net_generic(net, ipgre_net_id);
	struct ip_tunnel_parm p;
	int mtu;

	if (dev == ign->fb_tunnel_dev)
		return -EINVAL;

	nt = netdev_priv(dev);
	ipgre_netlink_parms(data, &p);

	t = ipgre_tunnel_locate(net, &p, 0);

	if (t) {
		if (t->dev != dev)
			return -EEXIST;
	} else {
		t = nt;

		if (dev->type != ARPHRD_ETHER) {
			unsigned int nflags = 0;

			if (ipv4_is_multicast(p.iph.daddr))
				nflags = IFF_BROADCAST;
			else if (p.iph.daddr)
				nflags = IFF_POINTOPOINT;

			if ((dev->flags ^ nflags) &
			    (IFF_POINTOPOINT | IFF_BROADCAST))
				return -EINVAL;
		}

		ipgre_tunnel_unlink(ign, t);
		t->parms.iph.saddr = p.iph.saddr;
		t->parms.iph.daddr = p.iph.daddr;
		t->parms.i_key = p.i_key;
		if (dev->type != ARPHRD_ETHER) {
			memcpy(dev->dev_addr, &p.iph.saddr, 4);
			memcpy(dev->broadcast, &p.iph.daddr, 4);
		}
		ipgre_tunnel_link(ign, t);
		netdev_state_change(dev);
	}

	t->parms.o_key = p.o_key;
	t->parms.iph.ttl = p.iph.ttl;
	t->parms.iph.tos = p.iph.tos;
	t->parms.iph.frag_off = p.iph.frag_off;

	if (t->parms.link != p.link) {
		t->parms.link = p.link;
		mtu = ipgre_tunnel_bind_dev(dev);
		if (!tb[IFLA_MTU])
			dev->mtu = mtu;
		netdev_state_change(dev);
	}

	return 0;
}

static size_t ipgre_get_size(const struct net_device *dev)
{
	return
		/* IFLA_GRE_LINK */
		nla_total_size(4) +
		/* IFLA_GRE_IFLAGS */
		nla_total_size(2) +
		/* IFLA_GRE_OFLAGS */
		nla_total_size(2) +
		/* IFLA_GRE_IKEY */
		nla_total_size(4) +
		/* IFLA_GRE_OKEY */
		nla_total_size(4) +
		/* IFLA_GRE_LOCAL */
		nla_total_size(4) +
		/* IFLA_GRE_REMOTE */
		nla_total_size(4) +
		/* IFLA_GRE_TTL */
		nla_total_size(1) +
		/* IFLA_GRE_TOS */
		nla_total_size(1) +
		/* IFLA_GRE_PMTUDISC */
		nla_total_size(1) +
		0;
}

static int ipgre_fill_info(struct sk_buff *skb, const struct net_device *dev)
{
	struct ip_tunnel *t = netdev_priv(dev);
	struct ip_tunnel_parm *p = &t->parms;

	NLA_PUT_U32(skb, IFLA_GRE_LINK, p->link);
	NLA_PUT_BE16(skb, IFLA_GRE_IFLAGS, p->i_flags);
	NLA_PUT_BE16(skb, IFLA_GRE_OFLAGS, p->o_flags);
	NLA_PUT_BE32(skb, IFLA_GRE_IKEY, p->i_key);
	NLA_PUT_BE32(skb, IFLA_GRE_OKEY, p->o_key);
	NLA_PUT_BE32(skb, IFLA_GRE_LOCAL, p->iph.saddr);
	NLA_PUT_BE32(skb, IFLA_GRE_REMOTE, p->iph.daddr);
	NLA_PUT_U8(skb, IFLA_GRE_TTL, p->iph.ttl);
	NLA_PUT_U8(skb, IFLA_GRE_TOS, p->iph.tos);
	NLA_PUT_U8(skb, IFLA_GRE_PMTUDISC, !!(p->iph.frag_off & htons(IP_DF)));

	return 0;

nla_put_failure:
	return -EMSGSIZE;
}

static const struct nla_policy ipgre_policy[IFLA_GRE_MAX + 1] = {
	[IFLA_GRE_LINK]		= { .type = NLA_U32 },
	[IFLA_GRE_IFLAGS]	= { .type = NLA_U16 },
	[IFLA_GRE_OFLAGS]	= { .type = NLA_U16 },
	[IFLA_GRE_IKEY]		= { .type = NLA_U32 },
	[IFLA_GRE_OKEY]		= { .type = NLA_U32 },
	[IFLA_GRE_LOCAL]	= { .len = FIELD_SIZEOF(struct iphdr, saddr) },
	[IFLA_GRE_REMOTE]	= { .len = FIELD_SIZEOF(struct iphdr, daddr) },
	[IFLA_GRE_TTL]		= { .type = NLA_U8 },
	[IFLA_GRE_TOS]		= { .type = NLA_U8 },
	[IFLA_GRE_PMTUDISC]	= { .type = NLA_U8 },
};

static struct rtnl_link_ops ipgre_link_ops __read_mostly = {
	.kind		= "gre",
	.maxtype	= IFLA_GRE_MAX,
	.policy		= ipgre_policy,
	.priv_size	= sizeof(struct ip_tunnel),
	.setup		= ipgre_tunnel_setup,
	.validate	= ipgre_tunnel_validate,
	.newlink	= ipgre_newlink,
	.changelink	= ipgre_changelink,
	.get_size	= ipgre_get_size,
	.fill_info	= ipgre_fill_info,
};

static struct rtnl_link_ops ipgre_tap_ops __read_mostly = {
	.kind		= "gretap",
	.maxtype	= IFLA_GRE_MAX,
	.policy		= ipgre_policy,
	.priv_size	= sizeof(struct ip_tunnel),
	.setup		= ipgre_tap_setup,
	.validate	= ipgre_tap_validate,
	.newlink	= ipgre_newlink,
	.changelink	= ipgre_changelink,
	.get_size	= ipgre_get_size,
	.fill_info	= ipgre_fill_info,
};

/*
 *	And now the modules code and kernel interface.
 */

static int __init ipgre_init(void)
{
	int err;

	printk(KERN_INFO "GRE over IPv4 tunneling driver\n");

	err = register_pernet_device(&ipgre_net_ops);
	if (err < 0)
		return err;

	err = gre_add_protocol(&ipgre_protocol, GREPROTO_CISCO);
	if (err < 0) {
		printk(KERN_INFO "ipgre init: can't add protocol\n");
		goto add_proto_failed;
	}

	err = rtnl_link_register(&ipgre_link_ops);
	if (err < 0)
		goto rtnl_link_failed;

	err = rtnl_link_register(&ipgre_tap_ops);
	if (err < 0)
		goto tap_ops_failed;

out:
	return err;

tap_ops_failed:
	rtnl_link_unregister(&ipgre_link_ops);
rtnl_link_failed:
	gre_del_protocol(&ipgre_protocol, GREPROTO_CISCO);
add_proto_failed:
	unregister_pernet_device(&ipgre_net_ops);
	goto out;
}

static void __exit ipgre_fini(void)
{
	rtnl_link_unregister(&ipgre_tap_ops);
	rtnl_link_unregister(&ipgre_link_ops);
	if (gre_del_protocol(&ipgre_protocol, GREPROTO_CISCO) < 0)
		printk(KERN_INFO "ipgre close: can't remove protocol\n");
	unregister_pernet_device(&ipgre_net_ops);
}

module_init(ipgre_init);
module_exit(ipgre_fini);
MODULE_LICENSE("GPL");
MODULE_ALIAS_RTNL_LINK("gre");
MODULE_ALIAS_RTNL_LINK("gretap");
MODULE_ALIAS_NETDEV("gre0");<|MERGE_RESOLUTION|>--- conflicted
+++ resolved
@@ -765,11 +765,7 @@
 			tos = ipv6_get_dsfield((const struct ipv6hdr *)old_iph);
 	}
 
-<<<<<<< HEAD
-	rt = ip_route_output_gre(dev_net(dev), dst, tiph->saddr,
-=======
 	rt = ip_route_output_gre(dev_net(dev), &fl4, dst, tiph->saddr,
->>>>>>> d762f438
 				 tunnel->parms.o_key, RT_TOS(tos),
 				 tunnel->parms.link);
 	if (IS_ERR(rt)) {
@@ -938,14 +934,6 @@
 	/* Guess output device to choose reasonable mtu and needed_headroom */
 
 	if (iph->daddr) {
-<<<<<<< HEAD
-		struct rtable *rt = ip_route_output_gre(dev_net(dev),
-							iph->daddr, iph->saddr,
-							tunnel->parms.o_key,
-							RT_TOS(iph->tos),
-							tunnel->parms.link);
-
-=======
 		struct flowi4 fl4;
 		struct rtable *rt;
 
@@ -954,7 +942,6 @@
 					 tunnel->parms.o_key,
 					 RT_TOS(iph->tos),
 					 tunnel->parms.link);
->>>>>>> d762f438
 		if (!IS_ERR(rt)) {
 			tdev = rt->dst.dev;
 			ip_rt_put(rt);
@@ -1207,15 +1194,6 @@
 	struct ip_tunnel *t = netdev_priv(dev);
 
 	if (ipv4_is_multicast(t->parms.iph.daddr)) {
-<<<<<<< HEAD
-		struct rtable *rt = ip_route_output_gre(dev_net(dev),
-							t->parms.iph.daddr,
-							t->parms.iph.saddr,
-							t->parms.o_key,
-							RT_TOS(t->parms.iph.tos),
-							t->parms.link);
-
-=======
 		struct flowi4 fl4;
 		struct rtable *rt;
 
@@ -1225,7 +1203,6 @@
 					 t->parms.o_key,
 					 RT_TOS(t->parms.iph.tos),
 					 t->parms.link);
->>>>>>> d762f438
 		if (IS_ERR(rt))
 			return -EADDRNOTAVAIL;
 		dev = rt->dst.dev;
