--- conflicted
+++ resolved
@@ -1695,19 +1695,9 @@
 		kfree_skb(skb);
 		return NET_RX_DROP;
 	}
-<<<<<<< HEAD
-	skb->protocol = eth_type_trans(skb, dev);
-
-	/* eth_type_trans() can set pkt_type.
-	 * call skb_scrub_packet() after it to clear pkt_type _after_ calling
-	 * eth_type_trans().
-	 */
-	skb_scrub_packet(skb, true);
-=======
 
 	skb_scrub_packet(skb, true);
 	skb->protocol = eth_type_trans(skb, dev);
->>>>>>> d8ec26d7
 
 	return netif_rx(skb);
 }
@@ -4399,37 +4389,16 @@
 	/* upper master flag, there can only be one master device per list */
 	bool master;
 
-<<<<<<< HEAD
-	/* indicates that this dev is our first-level lower/upper device */
-	bool neighbour;
-
 	/* counter for the number of times this device was added to us */
 	u16 ref_nr;
 
-=======
-	/* counter for the number of times this device was added to us */
-	u16 ref_nr;
-
 	/* private field for the users */
 	void *private;
 
->>>>>>> d8ec26d7
 	struct list_head list;
 	struct rcu_head rcu;
 };
 
-<<<<<<< HEAD
-static struct netdev_adjacent *__netdev_find_adj(struct net_device *dev,
-						 struct net_device *adj_dev,
-						 bool upper)
-{
-	struct netdev_adjacent *adj;
-	struct list_head *dev_list;
-
-	dev_list = upper ? &dev->upper_dev_list : &dev->lower_dev_list;
-
-	list_for_each_entry(adj, dev_list, list) {
-=======
 static struct netdev_adjacent *__netdev_find_adj_rcu(struct net_device *dev,
 						     struct net_device *adj_dev,
 						     struct list_head *adj_list)
@@ -4437,25 +4406,12 @@
 	struct netdev_adjacent *adj;
 
 	list_for_each_entry_rcu(adj, adj_list, list) {
->>>>>>> d8ec26d7
 		if (adj->dev == adj_dev)
 			return adj;
 	}
 	return NULL;
 }
 
-<<<<<<< HEAD
-static inline struct netdev_adjacent *__netdev_find_upper(struct net_device *dev,
-							  struct net_device *udev)
-{
-	return __netdev_find_adj(dev, udev, true);
-}
-
-static inline struct netdev_adjacent *__netdev_find_lower(struct net_device *dev,
-							  struct net_device *ldev)
-{
-	return __netdev_find_adj(dev, ldev, false);
-=======
 static struct netdev_adjacent *__netdev_find_adj(struct net_device *dev,
 						 struct net_device *adj_dev,
 						 struct list_head *adj_list)
@@ -4467,7 +4423,6 @@
 			return adj;
 	}
 	return NULL;
->>>>>>> d8ec26d7
 }
 
 /**
@@ -4519,11 +4474,7 @@
 	if (list_empty(&dev->adj_list.upper))
 		return NULL;
 
-<<<<<<< HEAD
-	upper = list_first_entry(&dev->upper_dev_list,
-=======
 	upper = list_first_entry(&dev->adj_list.upper,
->>>>>>> d8ec26d7
 				 struct netdev_adjacent, list);
 	if (likely(upper->master))
 		return upper->dev;
@@ -4531,9 +4482,6 @@
 }
 EXPORT_SYMBOL(netdev_master_upper_dev_get);
 
-<<<<<<< HEAD
-/* netdev_upper_get_next_dev_rcu - Get the next dev from upper list
-=======
 void *netdev_adjacent_get_private(struct list_head *adj_list)
 {
 	struct netdev_adjacent *adj;
@@ -4546,25 +4494,12 @@
 
 /**
  * netdev_all_upper_get_next_dev_rcu - Get the next dev from upper list
->>>>>>> d8ec26d7
  * @dev: device
  * @iter: list_head ** of the current position
  *
  * Gets the next device from the dev's upper list, starting from iter
  * position. The caller must hold RCU read lock.
  */
-<<<<<<< HEAD
-struct net_device *netdev_upper_get_next_dev_rcu(struct net_device *dev,
-						 struct list_head **iter)
-{
-	struct netdev_adjacent *upper;
-
-	WARN_ON_ONCE(!rcu_read_lock_held());
-
-	upper = list_entry_rcu((*iter)->next, struct netdev_adjacent, list);
-
-	if (&upper->list == &dev->upper_dev_list)
-=======
 struct net_device *netdev_all_upper_get_next_dev_rcu(struct net_device *dev,
 						     struct list_head **iter)
 {
@@ -4575,16 +4510,12 @@
 	upper = list_entry_rcu((*iter)->next, struct netdev_adjacent, list);
 
 	if (&upper->list == &dev->all_adj_list.upper)
->>>>>>> d8ec26d7
 		return NULL;
 
 	*iter = &upper->list;
 
 	return upper->dev;
 }
-<<<<<<< HEAD
-EXPORT_SYMBOL(netdev_upper_get_next_dev_rcu);
-=======
 EXPORT_SYMBOL(netdev_all_upper_get_next_dev_rcu);
 
 /**
@@ -4643,7 +4574,6 @@
 	return lower->private;
 }
 EXPORT_SYMBOL(netdev_lower_get_next_private_rcu);
->>>>>>> d8ec26d7
 
 /**
  * netdev_master_upper_dev_get_rcu - Get master upper device
@@ -4656,11 +4586,7 @@
 {
 	struct netdev_adjacent *upper;
 
-<<<<<<< HEAD
-	upper = list_first_or_null_rcu(&dev->upper_dev_list,
-=======
 	upper = list_first_or_null_rcu(&dev->adj_list.upper,
->>>>>>> d8ec26d7
 				       struct netdev_adjacent, list);
 	if (upper && likely(upper->master))
 		return upper->dev;
@@ -4670,17 +4596,6 @@
 
 static int __netdev_adjacent_dev_insert(struct net_device *dev,
 					struct net_device *adj_dev,
-<<<<<<< HEAD
-					bool neighbour, bool master,
-					bool upper)
-{
-	struct netdev_adjacent *adj;
-
-	adj = __netdev_find_adj(dev, adj_dev, upper);
-
-	if (adj) {
-		BUG_ON(neighbour);
-=======
 					struct list_head *dev_list,
 					void *private, bool master)
 {
@@ -4691,7 +4606,6 @@
 	adj = __netdev_find_adj(dev, adj_dev, dev_list);
 
 	if (adj) {
->>>>>>> d8ec26d7
 		adj->ref_nr++;
 		return 0;
 	}
@@ -4702,60 +4616,6 @@
 
 	adj->dev = adj_dev;
 	adj->master = master;
-<<<<<<< HEAD
-	adj->neighbour = neighbour;
-	adj->ref_nr = 1;
-
-	dev_hold(adj_dev);
-	pr_debug("dev_hold for %s, because of %s link added from %s to %s\n",
-		 adj_dev->name, upper ? "upper" : "lower", dev->name,
-		 adj_dev->name);
-
-	if (!upper) {
-		list_add_tail_rcu(&adj->list, &dev->lower_dev_list);
-		return 0;
-	}
-
-	/* Ensure that master upper link is always the first item in list. */
-	if (master)
-		list_add_rcu(&adj->list, &dev->upper_dev_list);
-	else
-		list_add_tail_rcu(&adj->list, &dev->upper_dev_list);
-
-	return 0;
-}
-
-static inline int __netdev_upper_dev_insert(struct net_device *dev,
-					    struct net_device *udev,
-					    bool master, bool neighbour)
-{
-	return __netdev_adjacent_dev_insert(dev, udev, neighbour, master,
-					    true);
-}
-
-static inline int __netdev_lower_dev_insert(struct net_device *dev,
-					    struct net_device *ldev,
-					    bool neighbour)
-{
-	return __netdev_adjacent_dev_insert(dev, ldev, neighbour, false,
-					    false);
-}
-
-void __netdev_adjacent_dev_remove(struct net_device *dev,
-				  struct net_device *adj_dev, bool upper)
-{
-	struct netdev_adjacent *adj;
-
-	if (upper)
-		adj = __netdev_find_upper(dev, adj_dev);
-	else
-		adj = __netdev_find_lower(dev, adj_dev);
-
-	if (!adj)
-		BUG();
-
-	if (adj->ref_nr > 1) {
-=======
 	adj->ref_nr = 1;
 	adj->private = private;
 	dev_hold(adj_dev);
@@ -4825,17 +4685,10 @@
 	if (adj->ref_nr > 1) {
 		pr_debug("%s to %s ref_nr-- = %d\n", dev->name, adj_dev->name,
 			 adj->ref_nr-1);
->>>>>>> d8ec26d7
 		adj->ref_nr--;
 		return;
 	}
 
-<<<<<<< HEAD
-	list_del_rcu(&adj->list);
-	pr_debug("dev_put for %s, because of %s link removed from %s to %s\n",
-		 adj_dev->name, upper ? "upper" : "lower", dev->name,
-		 adj_dev->name);
-=======
 	if (adj->master)
 		sysfs_remove_link(&(dev->dev.kobj), "master");
 
@@ -4850,38 +4703,10 @@
 	list_del_rcu(&adj->list);
 	pr_debug("dev_put for %s, because link removed from %s to %s\n",
 		 adj_dev->name, dev->name, adj_dev->name);
->>>>>>> d8ec26d7
 	dev_put(adj_dev);
 	kfree_rcu(adj, rcu);
 }
 
-<<<<<<< HEAD
-static inline void __netdev_upper_dev_remove(struct net_device *dev,
-					     struct net_device *udev)
-{
-	return __netdev_adjacent_dev_remove(dev, udev, true);
-}
-
-static inline void __netdev_lower_dev_remove(struct net_device *dev,
-					     struct net_device *ldev)
-{
-	return __netdev_adjacent_dev_remove(dev, ldev, false);
-}
-
-int __netdev_adjacent_dev_insert_link(struct net_device *dev,
-				      struct net_device *upper_dev,
-				      bool master, bool neighbour)
-{
-	int ret;
-
-	ret = __netdev_upper_dev_insert(dev, upper_dev, master, neighbour);
-	if (ret)
-		return ret;
-
-	ret = __netdev_lower_dev_insert(upper_dev, dev, neighbour);
-	if (ret) {
-		__netdev_upper_dev_remove(dev, upper_dev);
-=======
 int __netdev_adjacent_dev_link_lists(struct net_device *dev,
 				     struct net_device *upper_dev,
 				     struct list_head *up_list,
@@ -4899,26 +4724,12 @@
 					   false);
 	if (ret) {
 		__netdev_adjacent_dev_remove(dev, upper_dev, up_list);
->>>>>>> d8ec26d7
 		return ret;
 	}
 
 	return 0;
 }
 
-<<<<<<< HEAD
-static inline int __netdev_adjacent_dev_link(struct net_device *dev,
-					     struct net_device *udev)
-{
-	return __netdev_adjacent_dev_insert_link(dev, udev, false, false);
-}
-
-static inline int __netdev_adjacent_dev_link_neighbour(struct net_device *dev,
-						       struct net_device *udev,
-						       bool master)
-{
-	return __netdev_adjacent_dev_insert_link(dev, udev, master, true);
-=======
 int __netdev_adjacent_dev_link(struct net_device *dev,
 			       struct net_device *upper_dev)
 {
@@ -4935,18 +4746,11 @@
 {
 	__netdev_adjacent_dev_remove(dev, upper_dev, up_list);
 	__netdev_adjacent_dev_remove(upper_dev, dev, down_list);
->>>>>>> d8ec26d7
 }
 
 void __netdev_adjacent_dev_unlink(struct net_device *dev,
 				  struct net_device *upper_dev)
 {
-<<<<<<< HEAD
-	__netdev_upper_dev_remove(dev, upper_dev);
-	__netdev_lower_dev_remove(upper_dev, dev);
-}
-
-=======
 	__netdev_adjacent_dev_unlink_lists(dev, upper_dev,
 					   &dev->all_adj_list.upper,
 					   &upper_dev->all_adj_list.lower);
@@ -4981,7 +4785,6 @@
 					   &dev->adj_list.upper,
 					   &upper_dev->adj_list.lower);
 }
->>>>>>> d8ec26d7
 
 static int __netdev_upper_dev_link(struct net_device *dev,
 				   struct net_device *upper_dev, bool master,
@@ -4996,11 +4799,7 @@
 		return -EBUSY;
 
 	/* To prevent loops, check if dev is not upper device to upper_dev. */
-<<<<<<< HEAD
-	if (__netdev_find_upper(upper_dev, dev))
-=======
 	if (__netdev_find_adj(upper_dev, dev, &upper_dev->all_adj_list.upper))
->>>>>>> d8ec26d7
 		return -EBUSY;
 
 	if (__netdev_find_adj(dev, upper_dev, &dev->all_adj_list.upper))
@@ -5009,24 +4808,12 @@
 	if (master && netdev_master_upper_dev_get(dev))
 		return -EBUSY;
 
-<<<<<<< HEAD
-	ret = __netdev_adjacent_dev_link_neighbour(dev, upper_dev, master);
-=======
 	ret = __netdev_adjacent_dev_link_neighbour(dev, upper_dev, private,
 						   master);
->>>>>>> d8ec26d7
 	if (ret)
 		return ret;
 
 	/* Now that we linked these devs, make all the upper_dev's
-<<<<<<< HEAD
-	 * upper_dev_list visible to every dev's lower_dev_list and vice
-	 * versa, and don't forget the devices itself. All of these
-	 * links are non-neighbours.
-	 */
-	list_for_each_entry(i, &dev->lower_dev_list, list) {
-		list_for_each_entry(j, &upper_dev->upper_dev_list, list) {
-=======
 	 * all_adj_list.upper visible to every dev's all_adj_list.lower an
 	 * versa, and don't forget the devices itself. All of these
 	 * links are non-neighbours.
@@ -5035,7 +4822,6 @@
 		list_for_each_entry(j, &upper_dev->all_adj_list.upper, list) {
 			pr_debug("Interlinking %s with %s, non-neighbour\n",
 				 i->dev->name, j->dev->name);
->>>>>>> d8ec26d7
 			ret = __netdev_adjacent_dev_link(i->dev, j->dev);
 			if (ret)
 				goto rollback_mesh;
@@ -5043,26 +4829,18 @@
 	}
 
 	/* add dev to every upper_dev's upper device */
-<<<<<<< HEAD
-	list_for_each_entry(i, &upper_dev->upper_dev_list, list) {
-=======
 	list_for_each_entry(i, &upper_dev->all_adj_list.upper, list) {
 		pr_debug("linking %s's upper device %s with %s\n",
 			 upper_dev->name, i->dev->name, dev->name);
->>>>>>> d8ec26d7
 		ret = __netdev_adjacent_dev_link(dev, i->dev);
 		if (ret)
 			goto rollback_upper_mesh;
 	}
 
 	/* add upper_dev to every dev's lower device */
-<<<<<<< HEAD
-	list_for_each_entry(i, &dev->lower_dev_list, list) {
-=======
 	list_for_each_entry(i, &dev->all_adj_list.lower, list) {
 		pr_debug("linking %s's lower device %s with %s\n", dev->name,
 			 i->dev->name, upper_dev->name);
->>>>>>> d8ec26d7
 		ret = __netdev_adjacent_dev_link(i->dev, upper_dev);
 		if (ret)
 			goto rollback_lower_mesh;
@@ -5073,11 +4851,7 @@
 
 rollback_lower_mesh:
 	to_i = i;
-<<<<<<< HEAD
-	list_for_each_entry(i, &dev->lower_dev_list, list) {
-=======
 	list_for_each_entry(i, &dev->all_adj_list.lower, list) {
->>>>>>> d8ec26d7
 		if (i == to_i)
 			break;
 		__netdev_adjacent_dev_unlink(i->dev, upper_dev);
@@ -5087,11 +4861,7 @@
 
 rollback_upper_mesh:
 	to_i = i;
-<<<<<<< HEAD
-	list_for_each_entry(i, &upper_dev->upper_dev_list, list) {
-=======
 	list_for_each_entry(i, &upper_dev->all_adj_list.upper, list) {
->>>>>>> d8ec26d7
 		if (i == to_i)
 			break;
 		__netdev_adjacent_dev_unlink(dev, i->dev);
@@ -5102,13 +4872,8 @@
 rollback_mesh:
 	to_i = i;
 	to_j = j;
-<<<<<<< HEAD
-	list_for_each_entry(i, &dev->lower_dev_list, list) {
-		list_for_each_entry(j, &upper_dev->upper_dev_list, list) {
-=======
 	list_for_each_entry(i, &dev->all_adj_list.lower, list) {
 		list_for_each_entry(j, &upper_dev->all_adj_list.upper, list) {
->>>>>>> d8ec26d7
 			if (i == to_i && j == to_j)
 				break;
 			__netdev_adjacent_dev_unlink(i->dev, j->dev);
@@ -5117,11 +4882,7 @@
 			break;
 	}
 
-<<<<<<< HEAD
-	__netdev_adjacent_dev_unlink(dev, upper_dev);
-=======
 	__netdev_adjacent_dev_unlink_neighbour(dev, upper_dev);
->>>>>>> d8ec26d7
 
 	return ret;
 }
@@ -5183,39 +4944,23 @@
 	struct netdev_adjacent *i, *j;
 	ASSERT_RTNL();
 
-<<<<<<< HEAD
-	__netdev_adjacent_dev_unlink(dev, upper_dev);
-=======
 	__netdev_adjacent_dev_unlink_neighbour(dev, upper_dev);
->>>>>>> d8ec26d7
 
 	/* Here is the tricky part. We must remove all dev's lower
 	 * devices from all upper_dev's upper devices and vice
 	 * versa, to maintain the graph relationship.
 	 */
-<<<<<<< HEAD
-	list_for_each_entry(i, &dev->lower_dev_list, list)
-		list_for_each_entry(j, &upper_dev->upper_dev_list, list)
-=======
 	list_for_each_entry(i, &dev->all_adj_list.lower, list)
 		list_for_each_entry(j, &upper_dev->all_adj_list.upper, list)
->>>>>>> d8ec26d7
 			__netdev_adjacent_dev_unlink(i->dev, j->dev);
 
 	/* remove also the devices itself from lower/upper device
 	 * list
 	 */
-<<<<<<< HEAD
-	list_for_each_entry(i, &dev->lower_dev_list, list)
-		__netdev_adjacent_dev_unlink(i->dev, upper_dev);
-
-	list_for_each_entry(i, &upper_dev->upper_dev_list, list)
-=======
 	list_for_each_entry(i, &dev->all_adj_list.lower, list)
 		__netdev_adjacent_dev_unlink(i->dev, upper_dev);
 
 	list_for_each_entry(i, &upper_dev->all_adj_list.upper, list)
->>>>>>> d8ec26d7
 		__netdev_adjacent_dev_unlink(dev, i->dev);
 
 	call_netdevice_notifiers(NETDEV_CHANGEUPPER, dev);
@@ -6546,15 +6291,10 @@
 	INIT_LIST_HEAD(&dev->unreg_list);
 	INIT_LIST_HEAD(&dev->close_list);
 	INIT_LIST_HEAD(&dev->link_watch_list);
-<<<<<<< HEAD
-	INIT_LIST_HEAD(&dev->upper_dev_list);
-	INIT_LIST_HEAD(&dev->lower_dev_list);
-=======
 	INIT_LIST_HEAD(&dev->adj_list.upper);
 	INIT_LIST_HEAD(&dev->adj_list.lower);
 	INIT_LIST_HEAD(&dev->all_adj_list.upper);
 	INIT_LIST_HEAD(&dev->all_adj_list.lower);
->>>>>>> d8ec26d7
 	dev->priv_flags = IFF_XMIT_DST_RELEASE;
 	setup(dev);
 
