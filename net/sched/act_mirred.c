--- conflicted
+++ resolved
@@ -207,16 +207,11 @@
 static void tcf_stats_update(struct tc_action *a, u64 bytes, u32 packets,
 			     u64 lastuse)
 {
-<<<<<<< HEAD
-	tcf_lastuse_update(&a->tcfa_tm);
-	_bstats_cpu_update(this_cpu_ptr(a->cpu_bstats), bytes, packets);
-=======
 	struct tcf_mirred *m = to_mirred(a);
 	struct tcf_t *tm = &m->tcf_tm;
 
 	_bstats_cpu_update(this_cpu_ptr(a->cpu_bstats), bytes, packets);
 	tm->lastuse = lastuse;
->>>>>>> d06e622d
 }
 
 static int tcf_mirred_dump(struct sk_buff *skb, struct tc_action *a, int bind,
