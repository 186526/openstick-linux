/*
 * SPDX-License-Identifier: MIT
 *
 * Copyright © 2014-2016 Intel Corporation
 */

#include <linux/anon_inodes.h>
#include <linux/mman.h>
#include <linux/pfn_t.h>
#include <linux/sizes.h>

#include "gt/intel_gt.h"
#include "gt/intel_gt_requests.h"

#include "i915_drv.h"
#include "i915_gem_gtt.h"
#include "i915_gem_ioctls.h"
#include "i915_gem_object.h"
#include "i915_gem_mman.h"
#include "i915_trace.h"
#include "i915_user_extensions.h"
#include "i915_gem_ttm.h"
#include "i915_vma.h"

static inline bool
__vma_matches(struct vm_area_struct *vma, struct file *filp,
	      unsigned long addr, unsigned long size)
{
	if (vma->vm_file != filp)
		return false;

	return vma->vm_start == addr &&
	       (vma->vm_end - vma->vm_start) == PAGE_ALIGN(size);
}

/**
 * i915_gem_mmap_ioctl - Maps the contents of an object, returning the address
 *			 it is mapped to.
 * @dev: drm device
 * @data: ioctl data blob
 * @file: drm file
 *
 * While the mapping holds a reference on the contents of the object, it doesn't
 * imply a ref on the object itself.
 *
 * IMPORTANT:
 *
 * DRM driver writers who look a this function as an example for how to do GEM
 * mmap support, please don't implement mmap support like here. The modern way
 * to implement DRM mmap support is with an mmap offset ioctl (like
 * i915_gem_mmap_gtt) and then using the mmap syscall on the DRM fd directly.
 * That way debug tooling like valgrind will understand what's going on, hiding
 * the mmap call in a driver private ioctl will break that. The i915 driver only
 * does cpu mmaps this way because we didn't know better.
 */
int
i915_gem_mmap_ioctl(struct drm_device *dev, void *data,
		    struct drm_file *file)
{
	struct drm_i915_private *i915 = to_i915(dev);
	struct drm_i915_gem_mmap *args = data;
	struct drm_i915_gem_object *obj;
	unsigned long addr;

	/*
	 * mmap ioctl is disallowed for all discrete platforms,
	 * and for all platforms with GRAPHICS_VER > 12.
	 */
	if (IS_DGFX(i915) || GRAPHICS_VER(i915) > 12)
		return -EOPNOTSUPP;

	if (args->flags & ~(I915_MMAP_WC))
		return -EINVAL;

	if (args->flags & I915_MMAP_WC && !boot_cpu_has(X86_FEATURE_PAT))
		return -ENODEV;

	obj = i915_gem_object_lookup(file, args->handle);
	if (!obj)
		return -ENOENT;

	/* prime objects have no backing filp to GEM mmap
	 * pages from.
	 */
	if (!obj->base.filp) {
		addr = -ENXIO;
		goto err;
	}

	if (range_overflows(args->offset, args->size, (u64)obj->base.size)) {
		addr = -EINVAL;
		goto err;
	}

	addr = vm_mmap(obj->base.filp, 0, args->size,
		       PROT_READ | PROT_WRITE, MAP_SHARED,
		       args->offset);
	if (IS_ERR_VALUE(addr))
		goto err;

	if (args->flags & I915_MMAP_WC) {
		struct mm_struct *mm = current->mm;
		struct vm_area_struct *vma;

		if (mmap_write_lock_killable(mm)) {
			addr = -EINTR;
			goto err;
		}
		vma = find_vma(mm, addr);
		if (vma && __vma_matches(vma, obj->base.filp, addr, args->size))
			vma->vm_page_prot =
				pgprot_writecombine(vm_get_page_prot(vma->vm_flags));
		else
			addr = -ENOMEM;
		mmap_write_unlock(mm);
		if (IS_ERR_VALUE(addr))
			goto err;
	}
	i915_gem_object_put(obj);

	args->addr_ptr = (u64)addr;
	return 0;

err:
	i915_gem_object_put(obj);
	return addr;
}

static unsigned int tile_row_pages(const struct drm_i915_gem_object *obj)
{
	return i915_gem_object_get_tile_row_size(obj) >> PAGE_SHIFT;
}

/**
 * i915_gem_mmap_gtt_version - report the current feature set for GTT mmaps
 *
 * A history of the GTT mmap interface:
 *
 * 0 - Everything had to fit into the GTT. Both parties of a memcpy had to
 *     aligned and suitable for fencing, and still fit into the available
 *     mappable space left by the pinned display objects. A classic problem
 *     we called the page-fault-of-doom where we would ping-pong between
 *     two objects that could not fit inside the GTT and so the memcpy
 *     would page one object in at the expense of the other between every
 *     single byte.
 *
 * 1 - Objects can be any size, and have any compatible fencing (X Y, or none
 *     as set via i915_gem_set_tiling() [DRM_I915_GEM_SET_TILING]). If the
 *     object is too large for the available space (or simply too large
 *     for the mappable aperture!), a view is created instead and faulted
 *     into userspace. (This view is aligned and sized appropriately for
 *     fenced access.)
 *
 * 2 - Recognise WC as a separate cache domain so that we can flush the
 *     delayed writes via GTT before performing direct access via WC.
 *
 * 3 - Remove implicit set-domain(GTT) and synchronisation on initial
 *     pagefault; swapin remains transparent.
 *
 * 4 - Support multiple fault handlers per object depending on object's
 *     backing storage (a.k.a. MMAP_OFFSET).
 *
 * Restrictions:
 *
 *  * snoopable objects cannot be accessed via the GTT. It can cause machine
 *    hangs on some architectures, corruption on others. An attempt to service
 *    a GTT page fault from a snoopable object will generate a SIGBUS.
 *
 *  * the object must be able to fit into RAM (physical memory, though no
 *    limited to the mappable aperture).
 *
 *
 * Caveats:
 *
 *  * a new GTT page fault will synchronize rendering from the GPU and flush
 *    all data to system memory. Subsequent access will not be synchronized.
 *
 *  * all mappings are revoked on runtime device suspend.
 *
 *  * there are only 8, 16 or 32 fence registers to share between all users
 *    (older machines require fence register for display and blitter access
 *    as well). Contention of the fence registers will cause the previous users
 *    to be unmapped and any new access will generate new page faults.
 *
 *  * running out of memory while servicing a fault may generate a SIGBUS,
 *    rather than the expected SIGSEGV.
 */
int i915_gem_mmap_gtt_version(void)
{
	return 4;
}

static inline struct i915_ggtt_view
compute_partial_view(const struct drm_i915_gem_object *obj,
		     pgoff_t page_offset,
		     unsigned int chunk)
{
	struct i915_ggtt_view view;

	if (i915_gem_object_is_tiled(obj))
		chunk = roundup(chunk, tile_row_pages(obj) ?: 1);

	view.type = I915_GGTT_VIEW_PARTIAL;
	view.partial.offset = rounddown(page_offset, chunk);
	view.partial.size =
		min_t(unsigned int, chunk,
		      (obj->base.size >> PAGE_SHIFT) - view.partial.offset);

	/* If the partial covers the entire object, just create a normal VMA. */
	if (chunk >= obj->base.size >> PAGE_SHIFT)
		view.type = I915_GGTT_VIEW_NORMAL;

	return view;
}

static vm_fault_t i915_error_to_vmf_fault(int err)
{
	switch (err) {
	default:
		WARN_ONCE(err, "unhandled error in %s: %i\n", __func__, err);
		fallthrough;
	case -EIO: /* shmemfs failure from swap device */
	case -EFAULT: /* purged object */
	case -ENODEV: /* bad object, how did you get here! */
	case -ENXIO: /* unable to access backing store (on device) */
		return VM_FAULT_SIGBUS;

	case -ENOMEM: /* our allocation failure */
		return VM_FAULT_OOM;

	case 0:
	case -EAGAIN:
	case -ENOSPC: /* transient failure to evict? */
	case -ERESTARTSYS:
	case -EINTR:
	case -EBUSY:
		/*
		 * EBUSY is ok: this just means that another thread
		 * already did the job.
		 */
		return VM_FAULT_NOPAGE;
	}
}

static vm_fault_t vm_fault_cpu(struct vm_fault *vmf)
{
	struct vm_area_struct *area = vmf->vma;
	struct i915_mmap_offset *mmo = area->vm_private_data;
	struct drm_i915_gem_object *obj = mmo->obj;
	resource_size_t iomap;
	int err;

	/* Sanity check that we allow writing into this object */
	if (unlikely(i915_gem_object_is_readonly(obj) &&
		     area->vm_flags & VM_WRITE))
		return VM_FAULT_SIGBUS;

	if (i915_gem_object_lock_interruptible(obj, NULL))
		return VM_FAULT_NOPAGE;

	err = i915_gem_object_pin_pages(obj);
	if (err)
		goto out;

	iomap = -1;
	if (!i915_gem_object_has_struct_page(obj)) {
		iomap = obj->mm.region->iomap.base;
		iomap -= obj->mm.region->region.start;
	}

	/* PTEs are revoked in obj->ops->put_pages() */
	err = remap_io_sg(area,
			  area->vm_start, area->vm_end - area->vm_start,
			  obj->mm.pages->sgl, iomap);

	if (area->vm_flags & VM_WRITE) {
		GEM_BUG_ON(!i915_gem_object_has_pinned_pages(obj));
		obj->mm.dirty = true;
	}

	i915_gem_object_unpin_pages(obj);

out:
	i915_gem_object_unlock(obj);
	return i915_error_to_vmf_fault(err);
}

static vm_fault_t vm_fault_gtt(struct vm_fault *vmf)
{
#define MIN_CHUNK_PAGES (SZ_1M >> PAGE_SHIFT)
	struct vm_area_struct *area = vmf->vma;
	struct i915_mmap_offset *mmo = area->vm_private_data;
	struct drm_i915_gem_object *obj = mmo->obj;
	struct drm_device *dev = obj->base.dev;
	struct drm_i915_private *i915 = to_i915(dev);
	struct intel_runtime_pm *rpm = &i915->runtime_pm;
	struct i915_ggtt *ggtt = &i915->ggtt;
	bool write = area->vm_flags & VM_WRITE;
	struct i915_gem_ww_ctx ww;
	intel_wakeref_t wakeref;
	struct i915_vma *vma;
	pgoff_t page_offset;
	int srcu;
	int ret;

	/* We don't use vmf->pgoff since that has the fake offset */
	page_offset = (vmf->address - area->vm_start) >> PAGE_SHIFT;

	trace_i915_gem_object_fault(obj, page_offset, true, write);

	wakeref = intel_runtime_pm_get(rpm);

	i915_gem_ww_ctx_init(&ww, true);
retry:
	ret = i915_gem_object_lock(obj, &ww);
	if (ret)
		goto err_rpm;

	/* Sanity check that we allow writing into this object */
	if (i915_gem_object_is_readonly(obj) && write) {
		ret = -EFAULT;
		goto err_rpm;
	}

	ret = i915_gem_object_pin_pages(obj);
	if (ret)
		goto err_rpm;

	ret = intel_gt_reset_trylock(ggtt->vm.gt, &srcu);
	if (ret)
		goto err_pages;

	/* Now pin it into the GTT as needed */
	vma = i915_gem_object_ggtt_pin_ww(obj, &ww, NULL, 0, 0,
					  PIN_MAPPABLE |
					  PIN_NONBLOCK /* NOWARN */ |
					  PIN_NOEVICT);
	if (IS_ERR(vma) && vma != ERR_PTR(-EDEADLK)) {
		/* Use a partial view if it is bigger than available space */
		struct i915_ggtt_view view =
			compute_partial_view(obj, page_offset, MIN_CHUNK_PAGES);
		unsigned int flags;

		flags = PIN_MAPPABLE | PIN_NOSEARCH;
		if (view.type == I915_GGTT_VIEW_NORMAL)
			flags |= PIN_NONBLOCK; /* avoid warnings for pinned */

		/*
		 * Userspace is now writing through an untracked VMA, abandon
		 * all hope that the hardware is able to track future writes.
		 */

		vma = i915_gem_object_ggtt_pin_ww(obj, &ww, &view, 0, 0, flags);
		if (IS_ERR(vma) && vma != ERR_PTR(-EDEADLK)) {
			flags = PIN_MAPPABLE;
			view.type = I915_GGTT_VIEW_PARTIAL;
			vma = i915_gem_object_ggtt_pin_ww(obj, &ww, &view, 0, 0, flags);
		}

		/* The entire mappable GGTT is pinned? Unexpected! */
		GEM_BUG_ON(vma == ERR_PTR(-ENOSPC));
	}
	if (IS_ERR(vma)) {
		ret = PTR_ERR(vma);
		goto err_reset;
	}

	/* Access to snoopable pages through the GTT is incoherent. */
	if (obj->cache_level != I915_CACHE_NONE && !HAS_LLC(i915)) {
		ret = -EFAULT;
		goto err_unpin;
	}

	ret = i915_vma_pin_fence(vma);
	if (ret)
		goto err_unpin;

	/* Finally, remap it using the new GTT offset */
	ret = remap_io_mapping(area,
			       area->vm_start + (vma->ggtt_view.partial.offset << PAGE_SHIFT),
			       (ggtt->gmadr.start + vma->node.start) >> PAGE_SHIFT,
			       min_t(u64, vma->size, area->vm_end - area->vm_start),
			       &ggtt->iomap);
	if (ret)
		goto err_fence;

	assert_rpm_wakelock_held(rpm);

	/* Mark as being mmapped into userspace for later revocation */
	mutex_lock(&i915->ggtt.vm.mutex);
	if (!i915_vma_set_userfault(vma) && !obj->userfault_count++)
		list_add(&obj->userfault_link, &i915->ggtt.userfault_list);
	mutex_unlock(&i915->ggtt.vm.mutex);

	/* Track the mmo associated with the fenced vma */
	vma->mmo = mmo;

	if (IS_ACTIVE(CONFIG_DRM_I915_USERFAULT_AUTOSUSPEND))
		intel_wakeref_auto(&i915->ggtt.userfault_wakeref,
				   msecs_to_jiffies_timeout(CONFIG_DRM_I915_USERFAULT_AUTOSUSPEND));

	if (write) {
		GEM_BUG_ON(!i915_gem_object_has_pinned_pages(obj));
		i915_vma_set_ggtt_write(vma);
		obj->mm.dirty = true;
	}

err_fence:
	i915_vma_unpin_fence(vma);
err_unpin:
	__i915_vma_unpin(vma);
err_reset:
	intel_gt_reset_unlock(ggtt->vm.gt, srcu);
err_pages:
	i915_gem_object_unpin_pages(obj);
err_rpm:
	if (ret == -EDEADLK) {
		ret = i915_gem_ww_ctx_backoff(&ww);
		if (!ret)
			goto retry;
	}
	i915_gem_ww_ctx_fini(&ww);
	intel_runtime_pm_put(rpm, wakeref);
	return i915_error_to_vmf_fault(ret);
}

static int
vm_access(struct vm_area_struct *area, unsigned long addr,
	  void *buf, int len, int write)
{
	struct i915_mmap_offset *mmo = area->vm_private_data;
	struct drm_i915_gem_object *obj = mmo->obj;
	struct i915_gem_ww_ctx ww;
	void *vaddr;
	int err = 0;

	if (i915_gem_object_is_readonly(obj) && write)
		return -EACCES;

	addr -= area->vm_start;
	if (addr >= obj->base.size)
		return -EINVAL;

	i915_gem_ww_ctx_init(&ww, true);
retry:
	err = i915_gem_object_lock(obj, &ww);
	if (err)
		goto out;

	/* As this is primarily for debugging, let's focus on simplicity */
	vaddr = i915_gem_object_pin_map(obj, I915_MAP_FORCE_WC);
	if (IS_ERR(vaddr)) {
		err = PTR_ERR(vaddr);
		goto out;
	}

	if (write) {
		memcpy(vaddr + addr, buf, len);
		__i915_gem_object_flush_map(obj, addr, len);
	} else {
		memcpy(buf, vaddr + addr, len);
	}

	i915_gem_object_unpin_map(obj);
out:
	if (err == -EDEADLK) {
		err = i915_gem_ww_ctx_backoff(&ww);
		if (!err)
			goto retry;
	}
	i915_gem_ww_ctx_fini(&ww);

	if (err)
		return err;

	return len;
}

void __i915_gem_object_release_mmap_gtt(struct drm_i915_gem_object *obj)
{
	struct i915_vma *vma;

	GEM_BUG_ON(!obj->userfault_count);

	for_each_ggtt_vma(vma, obj)
		i915_vma_revoke_mmap(vma);

	GEM_BUG_ON(obj->userfault_count);
}

/*
 * It is vital that we remove the page mapping if we have mapped a tiled
 * object through the GTT and then lose the fence register due to
 * resource pressure. Similarly if the object has been moved out of the
 * aperture, than pages mapped into userspace must be revoked. Removing the
 * mapping will then trigger a page fault on the next user access, allowing
 * fixup by vm_fault_gtt().
 */
void i915_gem_object_release_mmap_gtt(struct drm_i915_gem_object *obj)
{
	struct drm_i915_private *i915 = to_i915(obj->base.dev);
	intel_wakeref_t wakeref;

	/*
	 * Serialisation between user GTT access and our code depends upon
	 * revoking the CPU's PTE whilst the mutex is held. The next user
	 * pagefault then has to wait until we release the mutex.
	 *
	 * Note that RPM complicates somewhat by adding an additional
	 * requirement that operations to the GGTT be made holding the RPM
	 * wakeref.
	 */
	wakeref = intel_runtime_pm_get(&i915->runtime_pm);
	mutex_lock(&i915->ggtt.vm.mutex);

	if (!obj->userfault_count)
		goto out;

	__i915_gem_object_release_mmap_gtt(obj);

	/*
	 * Ensure that the CPU's PTE are revoked and there are not outstanding
	 * memory transactions from userspace before we return. The TLB
	 * flushing implied above by changing the PTE above *should* be
	 * sufficient, an extra barrier here just provides us with a bit
	 * of paranoid documentation about our requirement to serialise
	 * memory writes before touching registers / GSM.
	 */
	wmb();

out:
	mutex_unlock(&i915->ggtt.vm.mutex);
	intel_runtime_pm_put(&i915->runtime_pm, wakeref);
}

void i915_gem_object_release_mmap_offset(struct drm_i915_gem_object *obj)
{
	struct i915_mmap_offset *mmo, *mn;

	spin_lock(&obj->mmo.lock);
	rbtree_postorder_for_each_entry_safe(mmo, mn,
					     &obj->mmo.offsets, offset) {
		/*
		 * vma_node_unmap for GTT mmaps handled already in
		 * __i915_gem_object_release_mmap_gtt
		 */
		if (mmo->mmap_type == I915_MMAP_TYPE_GTT)
			continue;

		spin_unlock(&obj->mmo.lock);
		drm_vma_node_unmap(&mmo->vma_node,
				   obj->base.dev->anon_inode->i_mapping);
		spin_lock(&obj->mmo.lock);
	}
	spin_unlock(&obj->mmo.lock);
}

static struct i915_mmap_offset *
lookup_mmo(struct drm_i915_gem_object *obj,
	   enum i915_mmap_type mmap_type)
{
	struct rb_node *rb;

	spin_lock(&obj->mmo.lock);
	rb = obj->mmo.offsets.rb_node;
	while (rb) {
		struct i915_mmap_offset *mmo =
			rb_entry(rb, typeof(*mmo), offset);

		if (mmo->mmap_type == mmap_type) {
			spin_unlock(&obj->mmo.lock);
			return mmo;
		}

		if (mmo->mmap_type < mmap_type)
			rb = rb->rb_right;
		else
			rb = rb->rb_left;
	}
	spin_unlock(&obj->mmo.lock);

	return NULL;
}

static struct i915_mmap_offset *
insert_mmo(struct drm_i915_gem_object *obj, struct i915_mmap_offset *mmo)
{
	struct rb_node *rb, **p;

	spin_lock(&obj->mmo.lock);
	rb = NULL;
	p = &obj->mmo.offsets.rb_node;
	while (*p) {
		struct i915_mmap_offset *pos;

		rb = *p;
		pos = rb_entry(rb, typeof(*pos), offset);

		if (pos->mmap_type == mmo->mmap_type) {
			spin_unlock(&obj->mmo.lock);
			drm_vma_offset_remove(obj->base.dev->vma_offset_manager,
					      &mmo->vma_node);
			kfree(mmo);
			return pos;
		}

		if (pos->mmap_type < mmo->mmap_type)
			p = &rb->rb_right;
		else
			p = &rb->rb_left;
	}
	rb_link_node(&mmo->offset, rb, p);
	rb_insert_color(&mmo->offset, &obj->mmo.offsets);
	spin_unlock(&obj->mmo.lock);

	return mmo;
}

static struct i915_mmap_offset *
mmap_offset_attach(struct drm_i915_gem_object *obj,
		   enum i915_mmap_type mmap_type,
		   struct drm_file *file)
{
	struct drm_i915_private *i915 = to_i915(obj->base.dev);
	struct i915_mmap_offset *mmo;
	int err;

	GEM_BUG_ON(obj->ops->mmap_offset || obj->ops->mmap_ops);

	mmo = lookup_mmo(obj, mmap_type);
	if (mmo)
		goto out;

	mmo = kmalloc(sizeof(*mmo), GFP_KERNEL);
	if (!mmo)
		return ERR_PTR(-ENOMEM);

	mmo->obj = obj;
	mmo->mmap_type = mmap_type;
	drm_vma_node_reset(&mmo->vma_node);

	err = drm_vma_offset_add(obj->base.dev->vma_offset_manager,
				 &mmo->vma_node, obj->base.size / PAGE_SIZE);
	if (likely(!err))
		goto insert;

	/* Attempt to reap some mmap space from dead objects */
	err = intel_gt_retire_requests_timeout(&i915->gt, MAX_SCHEDULE_TIMEOUT,
					       NULL);
	if (err)
		goto err;

	i915_gem_drain_freed_objects(i915);
	err = drm_vma_offset_add(obj->base.dev->vma_offset_manager,
				 &mmo->vma_node, obj->base.size / PAGE_SIZE);
	if (err)
		goto err;

insert:
	mmo = insert_mmo(obj, mmo);
	GEM_BUG_ON(lookup_mmo(obj, mmap_type) != mmo);
out:
	if (file)
		drm_vma_node_allow(&mmo->vma_node, file);
	return mmo;

err:
	kfree(mmo);
	return ERR_PTR(err);
}

static int
__assign_mmap_offset(struct drm_i915_gem_object *obj,
		     enum i915_mmap_type mmap_type,
		     u64 *offset, struct drm_file *file)
{
	struct i915_mmap_offset *mmo;

	if (i915_gem_object_never_mmap(obj))
		return -ENODEV;

	if (obj->ops->mmap_offset)  {
<<<<<<< HEAD
=======
		if (mmap_type != I915_MMAP_TYPE_FIXED)
			return -ENODEV;

>>>>>>> 927dfdd0
		*offset = obj->ops->mmap_offset(obj);
		return 0;
	}

	if (mmap_type == I915_MMAP_TYPE_FIXED)
		return -ENODEV;

	if (mmap_type != I915_MMAP_TYPE_GTT &&
	    !i915_gem_object_has_struct_page(obj) &&
<<<<<<< HEAD
	    !i915_gem_object_type_has(obj, I915_GEM_OBJECT_HAS_IOMEM))
=======
	    !i915_gem_object_has_iomem(obj))
>>>>>>> 927dfdd0
		return -ENODEV;

	mmo = mmap_offset_attach(obj, mmap_type, file);
	if (IS_ERR(mmo))
		return PTR_ERR(mmo);

	*offset = drm_vma_node_offset_addr(&mmo->vma_node);
	return 0;
}

static int
__assign_mmap_offset_handle(struct drm_file *file,
			    u32 handle,
			    enum i915_mmap_type mmap_type,
			    u64 *offset)
{
	struct drm_i915_gem_object *obj;
	int err;

	obj = i915_gem_object_lookup(file, handle);
	if (!obj)
		return -ENOENT;

<<<<<<< HEAD
	err = __assign_mmap_offset(obj, mmap_type, offset, file);
=======
	err = i915_gem_object_lock_interruptible(obj, NULL);
	if (err)
		goto out_put;
	err = __assign_mmap_offset(obj, mmap_type, offset, file);
	i915_gem_object_unlock(obj);
out_put:
>>>>>>> 927dfdd0
	i915_gem_object_put(obj);
	return err;
}

int
i915_gem_dumb_mmap_offset(struct drm_file *file,
			  struct drm_device *dev,
			  u32 handle,
			  u64 *offset)
{
	enum i915_mmap_type mmap_type;

	if (HAS_LMEM(to_i915(dev)))
		mmap_type = I915_MMAP_TYPE_FIXED;
	else if (boot_cpu_has(X86_FEATURE_PAT))
		mmap_type = I915_MMAP_TYPE_WC;
	else if (!i915_ggtt_has_aperture(&to_i915(dev)->ggtt))
		return -ENODEV;
	else
		mmap_type = I915_MMAP_TYPE_GTT;

	return __assign_mmap_offset_handle(file, handle, mmap_type, offset);
}

/**
 * i915_gem_mmap_offset_ioctl - prepare an object for GTT mmap'ing
 * @dev: DRM device
 * @data: GTT mapping ioctl data
 * @file: GEM object info
 *
 * Simply returns the fake offset to userspace so it can mmap it.
 * The mmap call will end up in drm_gem_mmap(), which will set things
 * up so we can get faults in the handler above.
 *
 * The fault handler will take care of binding the object into the GTT
 * (since it may have been evicted to make room for something), allocating
 * a fence register, and mapping the appropriate aperture address into
 * userspace.
 */
int
i915_gem_mmap_offset_ioctl(struct drm_device *dev, void *data,
			   struct drm_file *file)
{
	struct drm_i915_private *i915 = to_i915(dev);
	struct drm_i915_gem_mmap_offset *args = data;
	enum i915_mmap_type type;
	int err;

	/*
	 * Historically we failed to check args.pad and args.offset
	 * and so we cannot use those fields for user input and we cannot
	 * add -EINVAL for them as the ABI is fixed, i.e. old userspace
	 * may be feeding in garbage in those fields.
	 *
	 * if (args->pad) return -EINVAL; is verbotten!
	 */

	err = i915_user_extensions(u64_to_user_ptr(args->extensions),
				   NULL, 0, NULL);
	if (err)
		return err;

	switch (args->flags) {
	case I915_MMAP_OFFSET_GTT:
		if (!i915_ggtt_has_aperture(&i915->ggtt))
			return -ENODEV;
		type = I915_MMAP_TYPE_GTT;
		break;

	case I915_MMAP_OFFSET_WC:
		if (!boot_cpu_has(X86_FEATURE_PAT))
			return -ENODEV;
		type = I915_MMAP_TYPE_WC;
		break;

	case I915_MMAP_OFFSET_WB:
		type = I915_MMAP_TYPE_WB;
		break;

	case I915_MMAP_OFFSET_UC:
		if (!boot_cpu_has(X86_FEATURE_PAT))
			return -ENODEV;
		type = I915_MMAP_TYPE_UC;
		break;

	case I915_MMAP_OFFSET_FIXED:
		type = I915_MMAP_TYPE_FIXED;
		break;

	default:
		return -EINVAL;
	}

	return __assign_mmap_offset_handle(file, args->handle, type, &args->offset);
}

static void vm_open(struct vm_area_struct *vma)
{
	struct i915_mmap_offset *mmo = vma->vm_private_data;
	struct drm_i915_gem_object *obj = mmo->obj;

	GEM_BUG_ON(!obj);
	i915_gem_object_get(obj);
}

static void vm_close(struct vm_area_struct *vma)
{
	struct i915_mmap_offset *mmo = vma->vm_private_data;
	struct drm_i915_gem_object *obj = mmo->obj;

	GEM_BUG_ON(!obj);
	i915_gem_object_put(obj);
}

static const struct vm_operations_struct vm_ops_gtt = {
	.fault = vm_fault_gtt,
	.access = vm_access,
	.open = vm_open,
	.close = vm_close,
};

static const struct vm_operations_struct vm_ops_cpu = {
	.fault = vm_fault_cpu,
	.access = vm_access,
	.open = vm_open,
	.close = vm_close,
};

static int singleton_release(struct inode *inode, struct file *file)
{
	struct drm_i915_private *i915 = file->private_data;

	cmpxchg(&i915->gem.mmap_singleton, file, NULL);
	drm_dev_put(&i915->drm);

	return 0;
}

static const struct file_operations singleton_fops = {
	.owner = THIS_MODULE,
	.release = singleton_release,
};

static struct file *mmap_singleton(struct drm_i915_private *i915)
{
	struct file *file;

	rcu_read_lock();
	file = READ_ONCE(i915->gem.mmap_singleton);
	if (file && !get_file_rcu(file))
		file = NULL;
	rcu_read_unlock();
	if (file)
		return file;

	file = anon_inode_getfile("i915.gem", &singleton_fops, i915, O_RDWR);
	if (IS_ERR(file))
		return file;

	/* Everyone shares a single global address space */
	file->f_mapping = i915->drm.anon_inode->i_mapping;

	smp_store_mb(i915->gem.mmap_singleton, file);
	drm_dev_get(&i915->drm);

	return file;
}

/*
 * This overcomes the limitation in drm_gem_mmap's assignment of a
 * drm_gem_object as the vma->vm_private_data. Since we need to
 * be able to resolve multiple mmap offsets which could be tied
 * to a single gem object.
 */
int i915_gem_mmap(struct file *filp, struct vm_area_struct *vma)
{
	struct drm_vma_offset_node *node;
	struct drm_file *priv = filp->private_data;
	struct drm_device *dev = priv->minor->dev;
	struct drm_i915_gem_object *obj = NULL;
	struct i915_mmap_offset *mmo = NULL;
	struct file *anon;

	if (drm_dev_is_unplugged(dev))
		return -ENODEV;

	rcu_read_lock();
	drm_vma_offset_lock_lookup(dev->vma_offset_manager);
	node = drm_vma_offset_exact_lookup_locked(dev->vma_offset_manager,
						  vma->vm_pgoff,
						  vma_pages(vma));
	if (node && drm_vma_node_is_allowed(node, priv)) {
		/*
		 * Skip 0-refcnted objects as it is in the process of being
		 * destroyed and will be invalid when the vma manager lock
		 * is released.
		 */
		if (!node->driver_private) {
			mmo = container_of(node, struct i915_mmap_offset, vma_node);
			obj = i915_gem_object_get_rcu(mmo->obj);

			GEM_BUG_ON(obj && obj->ops->mmap_ops);
		} else {
			obj = i915_gem_object_get_rcu
				(container_of(node, struct drm_i915_gem_object,
					      base.vma_node));

			GEM_BUG_ON(obj && !obj->ops->mmap_ops);
		}
	}
	drm_vma_offset_unlock_lookup(dev->vma_offset_manager);
	rcu_read_unlock();
	if (!obj)
		return node ? -EACCES : -EINVAL;

	if (i915_gem_object_is_readonly(obj)) {
		if (vma->vm_flags & VM_WRITE) {
			i915_gem_object_put(obj);
			return -EINVAL;
		}
		vma->vm_flags &= ~VM_MAYWRITE;
	}

	anon = mmap_singleton(to_i915(dev));
	if (IS_ERR(anon)) {
		i915_gem_object_put(obj);
		return PTR_ERR(anon);
	}

<<<<<<< HEAD
	vma->vm_flags |= VM_PFNMAP | VM_DONTEXPAND | VM_DONTDUMP;

	if (i915_gem_object_has_iomem(obj))
		vma->vm_flags |= VM_IO;
=======
	vma->vm_flags |= VM_PFNMAP | VM_DONTEXPAND | VM_DONTDUMP | VM_IO;
>>>>>>> 927dfdd0

	/*
	 * We keep the ref on mmo->obj, not vm_file, but we require
	 * vma->vm_file->f_mapping, see vma_link(), for later revocation.
	 * Our userspace is accustomed to having per-file resource cleanup
	 * (i.e. contexts, objects and requests) on their close(fd), which
	 * requires avoiding extraneous references to their filp, hence why
	 * we prefer to use an anonymous file for their mmaps.
	 */
	vma_set_file(vma, anon);
	/* Drop the initial creation reference, the vma is now holding one. */
	fput(anon);

	if (obj->ops->mmap_ops) {
		vma->vm_page_prot = pgprot_decrypted(vm_get_page_prot(vma->vm_flags));
		vma->vm_ops = obj->ops->mmap_ops;
		vma->vm_private_data = node->driver_private;
		return 0;
	}

	vma->vm_private_data = mmo;

	switch (mmo->mmap_type) {
	case I915_MMAP_TYPE_WC:
		vma->vm_page_prot =
			pgprot_writecombine(vm_get_page_prot(vma->vm_flags));
		vma->vm_ops = &vm_ops_cpu;
		break;

	case I915_MMAP_TYPE_FIXED:
		GEM_WARN_ON(1);
		fallthrough;
	case I915_MMAP_TYPE_WB:
		vma->vm_page_prot = vm_get_page_prot(vma->vm_flags);
		vma->vm_ops = &vm_ops_cpu;
		break;

	case I915_MMAP_TYPE_UC:
		vma->vm_page_prot =
			pgprot_noncached(vm_get_page_prot(vma->vm_flags));
		vma->vm_ops = &vm_ops_cpu;
		break;

	case I915_MMAP_TYPE_GTT:
		vma->vm_page_prot =
			pgprot_writecombine(vm_get_page_prot(vma->vm_flags));
		vma->vm_ops = &vm_ops_gtt;
		break;
	}
	vma->vm_page_prot = pgprot_decrypted(vma->vm_page_prot);

	return 0;
}

#if IS_ENABLED(CONFIG_DRM_I915_SELFTEST)
#include "selftests/i915_gem_mman.c"
#endif<|MERGE_RESOLUTION|>--- conflicted
+++ resolved
@@ -680,12 +680,9 @@
 		return -ENODEV;
 
 	if (obj->ops->mmap_offset)  {
-<<<<<<< HEAD
-=======
 		if (mmap_type != I915_MMAP_TYPE_FIXED)
 			return -ENODEV;
 
->>>>>>> 927dfdd0
 		*offset = obj->ops->mmap_offset(obj);
 		return 0;
 	}
@@ -695,11 +692,7 @@
 
 	if (mmap_type != I915_MMAP_TYPE_GTT &&
 	    !i915_gem_object_has_struct_page(obj) &&
-<<<<<<< HEAD
-	    !i915_gem_object_type_has(obj, I915_GEM_OBJECT_HAS_IOMEM))
-=======
 	    !i915_gem_object_has_iomem(obj))
->>>>>>> 927dfdd0
 		return -ENODEV;
 
 	mmo = mmap_offset_attach(obj, mmap_type, file);
@@ -723,16 +716,12 @@
 	if (!obj)
 		return -ENOENT;
 
-<<<<<<< HEAD
-	err = __assign_mmap_offset(obj, mmap_type, offset, file);
-=======
 	err = i915_gem_object_lock_interruptible(obj, NULL);
 	if (err)
 		goto out_put;
 	err = __assign_mmap_offset(obj, mmap_type, offset, file);
 	i915_gem_object_unlock(obj);
 out_put:
->>>>>>> 927dfdd0
 	i915_gem_object_put(obj);
 	return err;
 }
@@ -962,14 +951,7 @@
 		return PTR_ERR(anon);
 	}
 
-<<<<<<< HEAD
-	vma->vm_flags |= VM_PFNMAP | VM_DONTEXPAND | VM_DONTDUMP;
-
-	if (i915_gem_object_has_iomem(obj))
-		vma->vm_flags |= VM_IO;
-=======
 	vma->vm_flags |= VM_PFNMAP | VM_DONTEXPAND | VM_DONTDUMP | VM_IO;
->>>>>>> 927dfdd0
 
 	/*
 	 * We keep the ref on mmo->obj, not vm_file, but we require
