--- conflicted
+++ resolved
@@ -284,19 +284,7 @@
 /**
  * lis3l02dq_trig_try_reen() try renabling irq for data rdy trigger
  * @trig:	the datardy trigger
-<<<<<<< HEAD
- *
- * As the trigger may occur on any data element being updated it is
- * really rather likely to occur during the read from the previous
- * trigger event.  The only way to discover if this has occurred on
- * boards not supporting level interrupts is to take a look at the line.
- * If it is indicating another interrupt and we don't seem to have a
- * handler looking at it, then we need to notify the core that we need
- * to tell the triggering core to try reading all these again.
- **/
-=======
  */
->>>>>>> d762f438
 static int lis3l02dq_trig_try_reen(struct iio_trigger *trig)
 {
 	struct iio_dev *indio_dev = trig->private_data;
@@ -356,11 +344,7 @@
 
 void lis3l02dq_unconfigure_ring(struct iio_dev *indio_dev)
 {
-<<<<<<< HEAD
-	kfree(indio_dev->pollfunc);
-=======
 	iio_dealloc_pollfunc(indio_dev->pollfunc);
->>>>>>> d762f438
 	lis3l02dq_free_buf(indio_dev->ring);
 }
 
@@ -450,11 +434,7 @@
 
 	indio_dev->ring = ring;
 	/* Effectively select the ring buffer implementation */
-<<<<<<< HEAD
-	lis3l02dq_register_buf_funcs(&ring->access);
-=======
 	indio_dev->ring->access = &lis3l02dq_access_funcs;
->>>>>>> d762f438
 	ring->bpe = 2;
 
 	ring->scan_timestamp = true;
