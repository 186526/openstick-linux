--- conflicted
+++ resolved
@@ -457,12 +457,8 @@
 		else
 			p = (char *)priv;
 
-<<<<<<< HEAD
-=======
 		if (priv->is_lite && !bcm_sysport_lite_stat_valid(s->type))
 			continue;
-
->>>>>>> 26273939
 		p += s->stat_offset;
 
 		if (s->stat_sizeof == sizeof(u64))
