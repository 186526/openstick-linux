--- conflicted
+++ resolved
@@ -16,10 +16,7 @@
 struct pxa2xx_spi_controller {
 	u16 num_chipselect;
 	u8 enable_dma;
-<<<<<<< HEAD
-=======
 	u8 dma_burst_size;
->>>>>>> 0ecfebd2
 	bool is_slave;
 
 	/* DMA engine specific config */
