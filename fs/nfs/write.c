--- conflicted
+++ resolved
@@ -145,12 +145,8 @@
 		kref_put(&ioc->refcount, nfs_io_completion_release);
 }
 
-<<<<<<< HEAD
-static void nfs_context_set_write_error(struct nfs_open_context *ctx, int error)
-=======
 static struct nfs_page *
 nfs_page_private_request(struct page *page)
->>>>>>> bb176f67
 {
 	if (!PagePrivate(page))
 		return NULL;
