--- conflicted
+++ resolved
@@ -111,12 +111,8 @@
 		reg = <0>;
 		max-speed = <1000>;
 		interrupt-parent = <&gpio_intc>;
-<<<<<<< HEAD
-		interrupts = <29 IRQ_TYPE_LEVEL_LOW>;
-=======
 		/* MAC_INTR on GPIOZ_15 */
 		interrupts = <25 IRQ_TYPE_LEVEL_LOW>;
->>>>>>> 661e50bc
 	};
 };
 
