/*
 * Implements the generic device dma API for microblaze and the pci
 *
 * Copyright (C) 2009-2010 Michal Simek <monstr@monstr.eu>
 * Copyright (C) 2009-2010 PetaLogix
 *
 * This file is subject to the terms and conditions of the GNU General
 * Public License. See the file COPYING in the main directory of this
 * archive for more details.
 *
 * This file is base on powerpc and x86 dma-mapping.h versions
 * Copyright (C) 2004 IBM
 */

#ifndef _ASM_MICROBLAZE_DMA_MAPPING_H
#define _ASM_MICROBLAZE_DMA_MAPPING_H

/*
 * Available generic sets of operations
 */
extern const struct dma_map_ops dma_nommu_ops;

static inline const struct dma_map_ops *get_arch_dma_ops(struct bus_type *bus)
{
<<<<<<< HEAD
	return &dma_direct_ops;
=======
	return &dma_nommu_ops;
>>>>>>> 661e50bc
}

#endif	/* _ASM_MICROBLAZE_DMA_MAPPING_H */<|MERGE_RESOLUTION|>--- conflicted
+++ resolved
@@ -22,11 +22,7 @@
 
 static inline const struct dma_map_ops *get_arch_dma_ops(struct bus_type *bus)
 {
-<<<<<<< HEAD
-	return &dma_direct_ops;
-=======
 	return &dma_nommu_ops;
->>>>>>> 661e50bc
 }
 
 #endif	/* _ASM_MICROBLAZE_DMA_MAPPING_H */